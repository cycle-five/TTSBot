--- conflicted
+++ resolved
@@ -1,29 +1,18 @@
 FROM python:latest
 
-RUN apt-get update && apt-get install -y ffmpeg
+RUN apt-get update && apt-get install -y ffmpeg make gcc git
 
 RUN git clone https://github.com/vishnubob/wait-for-it wait-for-it && \
     cd wait-for-it && chmod +x wait-for-it.sh && mv wait-for-it.sh / && \
     cd / && rm -rf wait-for-it
 
-<<<<<<< HEAD
-COPY requirements.txt .
-RUN pip install --no-cache-dir -U -r requirements.txt uvloop jishaku
-=======
 RUN git clone https://github.com/aio-libs/aiohttp aiohttp-git && cd aiohttp-git && \
     git reset --hard 3250c5d75a54e19e2825d0a609f9d9cd4bf62087 && \
     git submodule update --init && make cythonize && cd /
-
-RUN git clone https://github.com/numediart/MBROLA MBROLA && \
-    cd MBROLA && make && mv Bin/mbrola /usr/bin/mbrola && \
-    cd / && rm -rf MBROLA
 
 COPY requirements.txt .
 RUN pip install --no-cache-dir -U -r requirements.txt uvloop jishaku
 RUN pip install --no-cache-dir -U ./aiohttp-git[speedups] && rm -rf aiohttp-git
 
-RUN python3 -u -m voxpopuli.voice_install all
->>>>>>> 5657f16b
-
 COPY . .
 CMD ["python3", "-u", "main.py"]