from __future__ import annotations

import asyncio
import re
from itertools import groupby
<<<<<<< HEAD
from random import choice as pick_random
from typing import List, Optional, TYPE_CHECKING, cast
=======
from typing import TYPE_CHECKING, cast
>>>>>>> 79a4b40a

import discord
from discord.ext import commands

import utils
from player import TTSVoicePlayer


if TYPE_CHECKING:
    from typing_extensions import TypedDict

    from main import TTSBotPremium
    from .cmds_settings import cmds_settings

    class _TRANSLATION(TypedDict):
        text: str
        detected_source_language: str

    class _DEEPL_RESP(TypedDict):
        translations: List[_TRANSLATION]
else:
    cmds_settings = None

async def do_autojoin(author: utils.TypedMember) -> bool:
    try:
        voice_channel = author.voice.channel # type: ignore
        permissions = voice_channel.permissions_for(author.guild.me)
        if not (permissions.view_channel and permissions.speak):
            return False

        return bool(await voice_channel.connect(cls=TTSVoicePlayer))
    except (asyncio.TimeoutError, AttributeError):
        return False

async def do_autojoin(author: utils.TypedMember) -> bool:
    try:
        voice_channel = author.voice.channel # type: ignore
        permissions = voice_channel.permissions_for(author.guild.me)
        if not (permissions.view_channel and permissions.speak):
            return False

        return bool(await voice_channel.connect(cls=TTSVoicePlayer))
    except (asyncio.TimeoutError, AttributeError):
        return False


<<<<<<< HEAD
def setup(bot: TTSBotPremium):
    bot.add_cog(events_main(bot))
=======
def setup(bot: TTSBot):
    bot.add_cog(MainEvents(bot))
>>>>>>> 79a4b40a

class MainEvents(utils.CommonCog):
    def __init__(self, *args, **kwargs):
        super().__init__(*args, **kwargs)

<<<<<<< HEAD
        self.dm_pins = {}
=======
        self.bot.blocked = False
>>>>>>> 79a4b40a


    @commands.Cog.listener()
<<<<<<< HEAD
    async def on_message(self, message: utils.TypedMessage):
        if not message.attachments and not message.content:
            return

        if message.guild is not None:
            # Premium Check
            if not getattr(self.bot, "patreon_role", False) or self.bot.patreon_role is None:
                return

            if str(message.author.id) not in self.bot.trusted:
                premium_user_for_guild = self.bot.patreon_json.get(str(message.guild.id))
                if premium_user_for_guild not in [member.id for member in self.bot.patreon_role.members]:
                    return

            # Get settings
            repeated_limit, to_translate, target_lang, bot_ignore, max_length, autojoin, channel, is_formal, prefix, xsaid = await self.bot.settings.get(
                message.guild,
                settings=[
                    "repeated_chars",
                    "to_translate",
                    "target_lang",
                    "bot_ignore",
                    "msg_length",
                    "auto_join",
                    "channel",
                    "formal",
                    "prefix",
                    "xsaid",
                ]
            )

            message_clean = utils.removeprefix(
                message.clean_content.lower(), f"{prefix}tts"
            )

            # Check if a setup channel
            if message.channel.id != channel:
                return

            if message_clean.startswith(prefix):
                return

            bot_voice_client = message.guild.voice_client
            if message.author.bot:
                if bot_ignore or not bot_voice_client:
                    return
            elif (
                not isinstance(message.author, discord.Member)
                or not message.author.voice
            ):
                return
            elif not bot_voice_client:
                if not autojoin:
                    return

                if not await do_autojoin(message.author):
                    return

            # Fix linter issues
            if TYPE_CHECKING:
                message.author = cast(utils.TypedMember, message.author)

                message.guild.voice_client = cast(
                    TTSVoicePlayer,
                    message.guild.voice_client
                )
                message.author.voice = cast(
                    utils.TypedVoiceState,
                    message.author.voice
                )
                message.author.voice.channel = cast(
                    utils.VoiceChannel,
                    message.author.voice.channel
                )

            # Get voice and parse it into a useable format
            user_voice = None
            guild_voice = None
            lang, variant = cast(List[Optional[str]], await asyncio.gather(
                self.bot.userinfo.get("lang", message.author, default=None),
                self.bot.userinfo.get("variant", message.author, default="")
            ))

            if lang is not None:
                user_voice = " ".join((lang, variant)) # type: ignore
            else:
                guild_voice = (await self.bot.settings.get(message.guild, ["default_lang"]))[0]

            str_voice: str = user_voice or guild_voice or "en-us a"

            settings_cog = cast(cmds_settings, self.bot.get_cog("Settings"))
            voice = await settings_cog.get_voice(*str_voice.split())
=======
    async def on_message(self, message: utils.TypedGuildMessage):
        if not message.attachments and not message.content:
            return

        if message.guild is None:
            return

        # Get settings
        repeated_limit, bot_ignore, max_length, autojoin, channel, prefix, xsaid = await self.bot.settings.get(
            message.guild,
            settings=[
                "repeated_chars",
                "bot_ignore",
                "msg_length",
                "auto_join",
                "channel",
                "prefix",
                "xsaid",
            ]
        )

        message_clean = utils.removeprefix(
            message.clean_content.lower(), f"{prefix}tts"
        )

        # Check if a setup channel
        if message.channel.id != channel:
            return

        if len(message_clean) >= 1500:
            return

        if message_clean.startswith(prefix):
            return

        bot_voice_client = message.guild.voice_client
        if message.author.bot:
            if bot_ignore or not bot_voice_client:
                return
        elif (
            not isinstance(message.author, discord.Member)
            or not message.author.voice
        ):
            return
        elif not bot_voice_client:
            if not autojoin:
                return

            if not await do_autojoin(message.author):
                return

        # Fix linter issues
        if TYPE_CHECKING:
            message.guild.voice_client = cast(TTSVoicePlayer, message.guild.voice_client)

        # Get lang
        guild_lang = None
        user_lang = cast(str, await self.bot.userinfo.get(
            "lang", message.author, default=None
        ))
        if not user_lang:
            guild_lang = cast(str, (await self.bot.settings.get(
                message.guild, ["default_lang"]
            ))[0])

        lang = user_lang or guild_lang or "en"

        # Emoji filter
        message_clean = utils.EMOJI_REGEX.sub(utils.emoji_match_to_cleaned, message_clean)

        # Acronyms
        if lang == "en":
            message_clean = f" {message_clean} "
            for toreplace, replacewith in utils.ACRONYMS.items():
                message_clean = message_clean.replace(
                    f" {toreplace} ", f" {replacewith} "
                )
            message_clean = message_clean[1:-1]

        if message_clean == "?":
            message_clean = "what"

        # Do Regex replacements
        for regex, replacewith in utils.REGEX_REPLACEMENTS.items():
            message_clean = re.sub(regex, replacewith, message_clean)
>>>>>>> 79a4b40a

        # Url filter
        with_urls = " ".join(message_clean.split())
        link_starters = ("https://", "http://", "www.")
        message_clean = " ".join(w if not w.startswith(link_starters) else "" for w in with_urls.split())

<<<<<<< HEAD
            # Acronyms
            message_clean = f" {message_clean} "
            acronyms = {
                "iirc": "if I recall correctly",
                "afaik": "as far as I know",
                "wdym": "what do you mean",
                "imo": "in my opinion",
                "brb": "be right back",
                "irl": "in real life",
                "jk": "just kidding",
                "btw": "by the way",
                ":)": "smiley face",
                "gtg": "got to go",
                "rn": "right now",
                ":(": "sad face",
                "ig": "i guess",
                "rly": "really",
                "cya": "see ya",
                "ik": "i know",
                "uwu": "oowoo",
                "@": "at",
                "™️": "tm"
            }

            for toreplace, replacewith in acronyms.items():
                message_clean = message_clean.replace(f" {toreplace} ", f" {replacewith} ")

            message_clean = message_clean[1:-1]
            if message_clean == "?":
                message_clean = "what"

            # Do Regex replacements
            for regex, replacewith in utils.REGEX_REPLACEMENTS.items():
                message_clean = re.sub(regex, replacewith, message_clean)

            # Url filter
            with_urls = " ".join(message_clean.split())
            link_starters = ("https://", "http://", "www.")
            message_clean = " ".join(w if not w.startswith(link_starters) else "" for w in with_urls.split())

            contained_url = message_clean != with_urls
            # Toggleable xsaid and attachment + links detection
            if xsaid:
                said_name = await self.bot.nicknames.get(message.guild, message.author)
                file_format = utils.exts_to_format(message.attachments)

                if contained_url:
                    if message_clean:
                        message_clean += " and sent a link."
                    else:
                        message_clean = "a link."

                if message.attachments:
                    if not message_clean:
                        message_clean = f"{said_name} sent {file_format}"
                    else:
                        message_clean = f"{said_name} sent {file_format} and said {message_clean}"
                else:
                    message_clean = f"{said_name} said: {message_clean}"

            elif contained_url:
=======
        contained_url = message_clean != with_urls
        # Toggleable xsaid and attachment + links detection
        if xsaid:
            said_name = await self.bot.nicknames.get(message.guild, message.author)
            file_format = utils.exts_to_format(message.attachments)

            if contained_url:
>>>>>>> 79a4b40a
                if message_clean:
                    message_clean += " and sent a link."
                else:
                    message_clean = "a link."

<<<<<<< HEAD
            if message_clean.strip(" ?.)'!\":") == "":
                return

            # Repeated chars removal if setting is not 0
            if message_clean.isprintable() and repeated_limit != 0:
                message_clean_list = []

                for char in ("".join(g) for _, g in groupby(message_clean)):
                    if len(char) > repeated_limit:
                        message_clean_list.append(char[0] * repeated_limit)
                    else:
                        message_clean_list.append(char)

                message_clean = "".join(message_clean_list)

            # Premium Translation
            if to_translate and target_lang:
                body = {
                    "text": message_clean,
                    "preserve_formatting": 1,
                    "target_lang": target_lang,
                    "auth_key": self.bot.config["Translation"]["key"],
                }

                if is_formal is not None:
                    body["formality"] = int(is_formal)

                resp_json: Optional[_DEEPL_RESP] = None
                url = f"{utils.TRANSLATION_URL}/translate"
                async with self.bot.session.get(url, params=body) as resp:
                    if resp.status in {429, 529}:
                        self.bot.log("on_translate_ratelimit")
                        await self.bot.channels["logs"].send(
                            f"Hit ratelimit on deepL. {await resp.read()}"
                        )
                    elif resp.status == 418:
                        self.bot.log("on_translate_too_long")
                    elif resp.ok:
                        resp_json = await resp.json()
                    else:
                        return resp.raise_for_status()

                if resp_json:
                    translation = resp_json["translations"][0]
                    detected_lang = translation.get("detected_source_language")
                    if detected_lang.lower() != voice.lang:
                        message_clean = translation["text"]

            # Adds filtered message to queue
            await message.guild.voice_client.queue(
                message_clean, voice.tuple, max_length
            )


        elif not (message.author.bot or message.content.startswith("-")):
            pins = self.dm_pins.get(message.author.id, None)
            if not pins:
                self.dm_pins[message.author.id] = pins = await message.author.pins()
=======
            if message.attachments:
                if not message_clean:
                    message_clean = f"{said_name} sent {file_format}"
                else:
                    message_clean = f"{said_name} sent {file_format} and said {message_clean}"
            else:
                message_clean = f"{said_name} said: {message_clean}"
>>>>>>> 79a4b40a

        elif contained_url:
            if message_clean:
                message_clean += ". This message contained a link"
            else:
                message_clean = "a link."

        if message_clean.strip(" ?.)'!\":") == "":
            return

<<<<<<< HEAD
                elif not await self.bot.userinfo.get("blocked", message.author, default=False):
                    files = [await attachment.to_file() for attachment in message.attachments]
                    await self.bot.channels["dm_logs"].send(
                        message.content,
                        files=files,
                        username=str(message.author),
                        avatar_url=message.author.avatar_url
                    )
=======
        # Repeated chars removal if setting is not 0
        if message_clean.isprintable() and repeated_limit != 0:
            message_clean_list = []

            for char in ("".join(g) for _, g in groupby(message_clean)):
                if len(char) > repeated_limit:
                    message_clean_list.append(char[0] * repeated_limit)
                else:
                    message_clean_list.append(char)
>>>>>>> 79a4b40a

            message_clean = "".join(message_clean_list)

        if len(message_clean) >= 1500:
            return

        # Adds filtered message to queue
        await message.guild.voice_client.queue(
            message, message_clean, lang, channel, prefix, max_length
        )


    @commands.Cog.listener()
    async def on_voice_state_update(
        self,
        member: utils.TypedMember,
        before: discord.VoiceState,
        after: discord.VoiceState
    ):
        vc = member.guild.voice_client

<<<<<<< HEAD
        if member == self.bot.user:
            return  # ignore bot leaving vc
        if not before.channel or after.channel:
            return  # ignore everything but vc leaves
        if not vc:
            return  # ignore if bot isn't in the vc

        if any(not member.bot for member in vc.channel.members):
            return  # ignore if bot isn't lonely
=======
        if (
            not vc                         # ignore if bot isn't in the vc
            or not before.channel          # ignore vc joins
            or member == self.bot.user     # ignore bot leaving vc
            or after.channel == vc.channel # ignore no change in voice channel
            or any(not member.bot for member in vc.channel.members) # ignore if bot isn't lonely
        ):
            return
>>>>>>> 79a4b40a

        await vc.disconnect(force=True)<|MERGE_RESOLUTION|>--- conflicted
+++ resolved
@@ -3,12 +3,7 @@
 import asyncio
 import re
 from itertools import groupby
-<<<<<<< HEAD
-from random import choice as pick_random
 from typing import List, Optional, TYPE_CHECKING, cast
-=======
-from typing import TYPE_CHECKING, cast
->>>>>>> 79a4b40a
 
 import discord
 from discord.ext import commands
@@ -43,148 +38,36 @@
     except (asyncio.TimeoutError, AttributeError):
         return False
 
-async def do_autojoin(author: utils.TypedMember) -> bool:
-    try:
-        voice_channel = author.voice.channel # type: ignore
-        permissions = voice_channel.permissions_for(author.guild.me)
-        if not (permissions.view_channel and permissions.speak):
-            return False
-
-        return bool(await voice_channel.connect(cls=TTSVoicePlayer))
-    except (asyncio.TimeoutError, AttributeError):
-        return False
-
-
-<<<<<<< HEAD
 def setup(bot: TTSBotPremium):
-    bot.add_cog(events_main(bot))
-=======
-def setup(bot: TTSBot):
     bot.add_cog(MainEvents(bot))
->>>>>>> 79a4b40a
 
 class MainEvents(utils.CommonCog):
-    def __init__(self, *args, **kwargs):
-        super().__init__(*args, **kwargs)
-
-<<<<<<< HEAD
-        self.dm_pins = {}
-=======
-        self.bot.blocked = False
->>>>>>> 79a4b40a
-
-
     @commands.Cog.listener()
-<<<<<<< HEAD
-    async def on_message(self, message: utils.TypedMessage):
-        if not message.attachments and not message.content:
-            return
-
-        if message.guild is not None:
-            # Premium Check
-            if not getattr(self.bot, "patreon_role", False) or self.bot.patreon_role is None:
-                return
-
-            if str(message.author.id) not in self.bot.trusted:
-                premium_user_for_guild = self.bot.patreon_json.get(str(message.guild.id))
-                if premium_user_for_guild not in [member.id for member in self.bot.patreon_role.members]:
-                    return
-
-            # Get settings
-            repeated_limit, to_translate, target_lang, bot_ignore, max_length, autojoin, channel, is_formal, prefix, xsaid = await self.bot.settings.get(
-                message.guild,
-                settings=[
-                    "repeated_chars",
-                    "to_translate",
-                    "target_lang",
-                    "bot_ignore",
-                    "msg_length",
-                    "auto_join",
-                    "channel",
-                    "formal",
-                    "prefix",
-                    "xsaid",
-                ]
-            )
-
-            message_clean = utils.removeprefix(
-                message.clean_content.lower(), f"{prefix}tts"
-            )
-
-            # Check if a setup channel
-            if message.channel.id != channel:
-                return
-
-            if message_clean.startswith(prefix):
-                return
-
-            bot_voice_client = message.guild.voice_client
-            if message.author.bot:
-                if bot_ignore or not bot_voice_client:
-                    return
-            elif (
-                not isinstance(message.author, discord.Member)
-                or not message.author.voice
-            ):
-                return
-            elif not bot_voice_client:
-                if not autojoin:
-                    return
-
-                if not await do_autojoin(message.author):
-                    return
-
-            # Fix linter issues
-            if TYPE_CHECKING:
-                message.author = cast(utils.TypedMember, message.author)
-
-                message.guild.voice_client = cast(
-                    TTSVoicePlayer,
-                    message.guild.voice_client
-                )
-                message.author.voice = cast(
-                    utils.TypedVoiceState,
-                    message.author.voice
-                )
-                message.author.voice.channel = cast(
-                    utils.VoiceChannel,
-                    message.author.voice.channel
-                )
-
-            # Get voice and parse it into a useable format
-            user_voice = None
-            guild_voice = None
-            lang, variant = cast(List[Optional[str]], await asyncio.gather(
-                self.bot.userinfo.get("lang", message.author, default=None),
-                self.bot.userinfo.get("variant", message.author, default="")
-            ))
-
-            if lang is not None:
-                user_voice = " ".join((lang, variant)) # type: ignore
-            else:
-                guild_voice = (await self.bot.settings.get(message.guild, ["default_lang"]))[0]
-
-            str_voice: str = user_voice or guild_voice or "en-us a"
-
-            settings_cog = cast(cmds_settings, self.bot.get_cog("Settings"))
-            voice = await settings_cog.get_voice(*str_voice.split())
-=======
     async def on_message(self, message: utils.TypedGuildMessage):
-        if not message.attachments and not message.content:
-            return
-
-        if message.guild is None:
-            return
+        if (not message.attachments and not message.content) or not message.guild:
+            return
+
+        # Premium Check
+        if not getattr(self.bot, "patreon_role", False) or self.bot.patreon_role is None:
+            return
+
+        if str(message.author.id) not in self.bot.trusted:
+            premium_user_for_guild = self.bot.patreon_json.get(str(message.guild.id))
+            if premium_user_for_guild not in [member.id for member in self.bot.patreon_role.members]:
+                return
 
         # Get settings
-        repeated_limit, bot_ignore, max_length, autojoin, channel, prefix, xsaid = await self.bot.settings.get(
+        repeated_limit, to_translate, target_lang, bot_ignore, max_length, autojoin, channel, is_formal, prefix, xsaid = await self.bot.settings.get(
             message.guild,
             settings=[
                 "repeated_chars",
+                "to_translate",
+                "target_lang",
                 "bot_ignore",
                 "msg_length",
                 "auto_join",
                 "channel",
+                "formal",
                 "prefix",
                 "xsaid",
             ]
@@ -198,9 +81,6 @@
         if message.channel.id != channel:
             return
 
-        if len(message_clean) >= 1500:
-            return
-
         if message_clean.startswith(prefix):
             return
 
@@ -224,17 +104,23 @@
         if TYPE_CHECKING:
             message.guild.voice_client = cast(TTSVoicePlayer, message.guild.voice_client)
 
-        # Get lang
-        guild_lang = None
-        user_lang = cast(str, await self.bot.userinfo.get(
-            "lang", message.author, default=None
+        # Get voice and parse it into a useable format
+        user_voice = None
+        guild_voice = None
+        lang, variant = cast(List[Optional[str]], await asyncio.gather(
+            self.bot.userinfo.get("lang", message.author, default=None),
+            self.bot.userinfo.get("variant", message.author, default="")
         ))
-        if not user_lang:
-            guild_lang = cast(str, (await self.bot.settings.get(
-                message.guild, ["default_lang"]
-            ))[0])
-
-        lang = user_lang or guild_lang or "en"
+
+        if lang is not None:
+            user_voice = " ".join((lang, variant)) # type: ignore
+        else:
+            guild_voice = (await self.bot.settings.get(message.guild, ["default_lang"]))[0]
+
+        str_voice: str = user_voice or guild_voice or "en-us a"
+
+        settings_cog = cast(cmds_settings, self.bot.get_cog("Settings"))
+        voice = await settings_cog.get_voice(*str_voice.split())
 
         # Emoji filter
         message_clean = utils.EMOJI_REGEX.sub(utils.emoji_match_to_cleaned, message_clean)
@@ -254,76 +140,12 @@
         # Do Regex replacements
         for regex, replacewith in utils.REGEX_REPLACEMENTS.items():
             message_clean = re.sub(regex, replacewith, message_clean)
->>>>>>> 79a4b40a
 
         # Url filter
         with_urls = " ".join(message_clean.split())
         link_starters = ("https://", "http://", "www.")
         message_clean = " ".join(w if not w.startswith(link_starters) else "" for w in with_urls.split())
 
-<<<<<<< HEAD
-            # Acronyms
-            message_clean = f" {message_clean} "
-            acronyms = {
-                "iirc": "if I recall correctly",
-                "afaik": "as far as I know",
-                "wdym": "what do you mean",
-                "imo": "in my opinion",
-                "brb": "be right back",
-                "irl": "in real life",
-                "jk": "just kidding",
-                "btw": "by the way",
-                ":)": "smiley face",
-                "gtg": "got to go",
-                "rn": "right now",
-                ":(": "sad face",
-                "ig": "i guess",
-                "rly": "really",
-                "cya": "see ya",
-                "ik": "i know",
-                "uwu": "oowoo",
-                "@": "at",
-                "™️": "tm"
-            }
-
-            for toreplace, replacewith in acronyms.items():
-                message_clean = message_clean.replace(f" {toreplace} ", f" {replacewith} ")
-
-            message_clean = message_clean[1:-1]
-            if message_clean == "?":
-                message_clean = "what"
-
-            # Do Regex replacements
-            for regex, replacewith in utils.REGEX_REPLACEMENTS.items():
-                message_clean = re.sub(regex, replacewith, message_clean)
-
-            # Url filter
-            with_urls = " ".join(message_clean.split())
-            link_starters = ("https://", "http://", "www.")
-            message_clean = " ".join(w if not w.startswith(link_starters) else "" for w in with_urls.split())
-
-            contained_url = message_clean != with_urls
-            # Toggleable xsaid and attachment + links detection
-            if xsaid:
-                said_name = await self.bot.nicknames.get(message.guild, message.author)
-                file_format = utils.exts_to_format(message.attachments)
-
-                if contained_url:
-                    if message_clean:
-                        message_clean += " and sent a link."
-                    else:
-                        message_clean = "a link."
-
-                if message.attachments:
-                    if not message_clean:
-                        message_clean = f"{said_name} sent {file_format}"
-                    else:
-                        message_clean = f"{said_name} sent {file_format} and said {message_clean}"
-                else:
-                    message_clean = f"{said_name} said: {message_clean}"
-
-            elif contained_url:
-=======
         contained_url = message_clean != with_urls
         # Toggleable xsaid and attachment + links detection
         if xsaid:
@@ -331,100 +153,15 @@
             file_format = utils.exts_to_format(message.attachments)
 
             if contained_url:
->>>>>>> 79a4b40a
+
                 if message_clean:
                     message_clean += " and sent a link."
                 else:
                     message_clean = "a link."
 
-<<<<<<< HEAD
-            if message_clean.strip(" ?.)'!\":") == "":
-                return
-
-            # Repeated chars removal if setting is not 0
-            if message_clean.isprintable() and repeated_limit != 0:
-                message_clean_list = []
-
-                for char in ("".join(g) for _, g in groupby(message_clean)):
-                    if len(char) > repeated_limit:
-                        message_clean_list.append(char[0] * repeated_limit)
-                    else:
-                        message_clean_list.append(char)
-
-                message_clean = "".join(message_clean_list)
-
-            # Premium Translation
-            if to_translate and target_lang:
-                body = {
-                    "text": message_clean,
-                    "preserve_formatting": 1,
-                    "target_lang": target_lang,
-                    "auth_key": self.bot.config["Translation"]["key"],
-                }
-
-                if is_formal is not None:
-                    body["formality"] = int(is_formal)
-
-                resp_json: Optional[_DEEPL_RESP] = None
-                url = f"{utils.TRANSLATION_URL}/translate"
-                async with self.bot.session.get(url, params=body) as resp:
-                    if resp.status in {429, 529}:
-                        self.bot.log("on_translate_ratelimit")
-                        await self.bot.channels["logs"].send(
-                            f"Hit ratelimit on deepL. {await resp.read()}"
-                        )
-                    elif resp.status == 418:
-                        self.bot.log("on_translate_too_long")
-                    elif resp.ok:
-                        resp_json = await resp.json()
-                    else:
-                        return resp.raise_for_status()
-
-                if resp_json:
-                    translation = resp_json["translations"][0]
-                    detected_lang = translation.get("detected_source_language")
-                    if detected_lang.lower() != voice.lang:
-                        message_clean = translation["text"]
-
-            # Adds filtered message to queue
-            await message.guild.voice_client.queue(
-                message_clean, voice.tuple, max_length
-            )
-
-
-        elif not (message.author.bot or message.content.startswith("-")):
-            pins = self.dm_pins.get(message.author.id, None)
-            if not pins:
-                self.dm_pins[message.author.id] = pins = await message.author.pins()
-=======
-            if message.attachments:
-                if not message_clean:
-                    message_clean = f"{said_name} sent {file_format}"
-                else:
-                    message_clean = f"{said_name} sent {file_format} and said {message_clean}"
-            else:
-                message_clean = f"{said_name} said: {message_clean}"
->>>>>>> 79a4b40a
-
-        elif contained_url:
-            if message_clean:
-                message_clean += ". This message contained a link"
-            else:
-                message_clean = "a link."
-
         if message_clean.strip(" ?.)'!\":") == "":
             return
 
-<<<<<<< HEAD
-                elif not await self.bot.userinfo.get("blocked", message.author, default=False):
-                    files = [await attachment.to_file() for attachment in message.attachments]
-                    await self.bot.channels["dm_logs"].send(
-                        message.content,
-                        files=files,
-                        username=str(message.author),
-                        avatar_url=message.author.avatar_url
-                    )
-=======
         # Repeated chars removal if setting is not 0
         if message_clean.isprintable() and repeated_limit != 0:
             message_clean_list = []
@@ -434,16 +171,48 @@
                     message_clean_list.append(char[0] * repeated_limit)
                 else:
                     message_clean_list.append(char)
->>>>>>> 79a4b40a
 
             message_clean = "".join(message_clean_list)
 
         if len(message_clean) >= 1500:
             return
+
+        # Premium Translation
+        if to_translate and target_lang:
+            body = {
+                "text": message_clean,
+                "preserve_formatting": 1,
+                "target_lang": target_lang,
+                "auth_key": self.bot.config["Translation"]["key"],
+            }
+
+            if is_formal is not None:
+                body["formality"] = int(is_formal)
+
+            resp_json: Optional[_DEEPL_RESP] = None
+            url = f"{utils.TRANSLATION_URL}/translate"
+            async with self.bot.session.get(url, params=body) as resp:
+                if resp.status in {429, 529}:
+                    self.bot.log("on_translate_ratelimit")
+                    await self.bot.channels["logs"].send(
+                        f"Hit ratelimit on deepL. {await resp.read()}"
+                    )
+                elif resp.status == 418:
+                    self.bot.log("on_translate_too_long")
+                elif resp.ok:
+                    resp_json = await resp.json()
+                else:
+                    return resp.raise_for_status()
+
+            if resp_json:
+                translation = resp_json["translations"][0]
+                detected_lang = translation.get("detected_source_language")
+                if detected_lang.lower() != voice.lang:
+                    message_clean = translation["text"]
 
         # Adds filtered message to queue
         await message.guild.voice_client.queue(
-            message, message_clean, lang, channel, prefix, max_length
+            message_clean, voice.tuple, max_length
         )
 
 
@@ -456,17 +225,6 @@
     ):
         vc = member.guild.voice_client
 
-<<<<<<< HEAD
-        if member == self.bot.user:
-            return  # ignore bot leaving vc
-        if not before.channel or after.channel:
-            return  # ignore everything but vc leaves
-        if not vc:
-            return  # ignore if bot isn't in the vc
-
-        if any(not member.bot for member in vc.channel.members):
-            return  # ignore if bot isn't lonely
-=======
         if (
             not vc                         # ignore if bot isn't in the vc
             or not before.channel          # ignore vc joins
@@ -475,6 +233,5 @@
             or any(not member.bot for member in vc.channel.members) # ignore if bot isn't lonely
         ):
             return
->>>>>>> 79a4b40a
 
         await vc.disconnect(force=True)