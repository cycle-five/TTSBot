--- conflicted
+++ resolved
@@ -45,7 +45,7 @@
 
         # Premium Check
         if str(message.author.id) not in self.bot.trusted:
-            premium_user: Optional[int] = (await self.bot.settings.get(message.guild, ["premium_user"]))[0]
+            premium_user: Optional[int] = self.bot.settings[message.guild.id]["premium_user"]
             if premium_user is None:
                 return
 
@@ -56,49 +56,29 @@
                 return
 
         # Get settings
-<<<<<<< HEAD
-        repeated_limit, to_translate, target_lang, bot_ignore, max_length, autojoin, channel, is_formal, prefix, xsaid = await self.bot.settings.get(
-            message.guild,
-            settings=[
-                "repeated_chars",
-                "to_translate",
-                "target_lang",
-                "bot_ignore",
-                "msg_length",
-                "auto_join",
-                "channel",
-                "formal",
-                "prefix",
-                "xsaid",
-            ]
-        )
-=======
         settings = await self.bot.settings.get(message.guild.id)
         userinfo = await self.bot.userinfo.get(message.author.id)
->>>>>>> 92e8d6fd
 
         prefix: str = settings["prefix"]
         channel: int = settings["channel"]
         autojoin: bool = settings["auto_join"]
         bot_ignore: bool = settings["bot_ignore"]
         default_lang: str = settings["default_lang"]
+        to_translate: bool = settings["to_translate"]
+        is_formal: Optional[bool] = settings["formal"]
         repeated_limit: int = settings["repeated_chars"]
-
-        lang: str = userinfo.get("lang", None) or default_lang or "en"
+        target_lang: Optional[str] = settings["target_lang"]
 
         # Check if a setup channel
         if message.channel.id != channel:
             return
 
-<<<<<<< HEAD
-=======
         message_clean = message.clean_content.lower()
         message_clean = message_clean.removeprefix(f"{prefix}tts")
 
         if len(message_clean) >= 1500:
             return
 
->>>>>>> 92e8d6fd
         if message_clean.startswith(prefix):
             return
 
@@ -117,39 +97,30 @@
             if not await do_autojoin(message.author):
                 return
 
-<<<<<<< HEAD
+            if not message.guild.voice_client:
+                return
+        elif message.author.voice.channel != message.guild.voice_client.channel:
+            return
+
         # Fix linter issues
         if TYPE_CHECKING:
-            message.guild.voice_client = cast(TTSVoicePlayer, message.guild.voice_client)
+            message.guild.voice_client = cast(TTSVoiceClient, message.guild.voice_client)
 
         # Get voice and parse it into a useable format
-        user_voice = None
-        guild_voice = None
-        lang, variant = cast(List[Optional[str]], await asyncio.gather(
-            self.bot.userinfo.get("lang", message.author, default=None),
-            self.bot.userinfo.get("variant", message.author, default="")
-        ))
-
-        if lang is not None:
-            user_voice = " ".join((lang, variant)) # type: ignore
-        else:
-            guild_voice = (await self.bot.settings.get(message.guild, ["default_lang"]))[0]
-
-        str_voice: str = user_voice or guild_voice or "en-us a"
-
+        user_voice: Optional[str] = None
+        lang: Optional[str] = userinfo["lang"]
+        variant: Optional[str] = userinfo["variant"]
+        if lang is not None and variant is not None:
+            user_voice = f"{lang} {variant}"
+
+        str_voice: str = user_voice or default_lang or "en-us a"
         voice = await self.bot.get_voice(*str_voice.split())
-=======
-            if not message.guild.voice_client:
-                return
-        elif message.author.voice.channel != message.guild.voice_client.channel:
-            return
->>>>>>> 92e8d6fd
 
         # Emoji filter
         message_clean = utils.EMOJI_REGEX.sub(utils.emoji_match_to_cleaned, message_clean)
 
         # Acronyms
-        if lang == "en":
+        if voice.lang.startswith("en"):
             message_clean = f" {message_clean} "
             for toreplace, replacewith in utils.ACRONYMS.items():
                 message_clean = message_clean.replace(
@@ -178,11 +149,24 @@
             file_format = utils.exts_to_format(message.attachments)
 
             if contained_url:
-
                 if message_clean:
                     message_clean += " and sent a link."
                 else:
                     message_clean = "a link."
+
+            if message.attachments:
+                if not message_clean:
+                    message_clean = f"{said_name} sent {file_format}"
+                else:
+                    message_clean = f"{said_name} sent {file_format} and said {message_clean}"
+            else:
+                message_clean = f"{said_name} said: {message_clean}"
+
+        elif contained_url:
+            if message_clean:
+                message_clean += ". This message contained a link"
+            else:
+                message_clean = "a link."
 
         if message_clean.strip(" ?.)'!\":") == "":
             return
@@ -236,13 +220,7 @@
                     message_clean = translation["text"]
 
         # Adds filtered message to queue
-        await message.guild.voice_client.queue(
-<<<<<<< HEAD
-            message_clean, voice.tuple, max_length
-=======
-            message_clean, lang, channel, prefix, settings["msg_length"]
->>>>>>> 92e8d6fd
-        )
+        await message.guild.voice_client.queue(message_clean, voice.tuple, settings["msg_length"])
 
 
     @commands.Cog.listener()
