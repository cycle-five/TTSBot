from __future__ import annotations

import asyncio
from io import StringIO
from sys import exc_info
from traceback import format_exception
from typing import Any, TYPE_CHECKING, Optional, cast


import discord
from discord.ext import commands

import utils


if TYPE_CHECKING:
    from main import TTSBotPremium


<<<<<<< HEAD
IGNORED_ERRORS = (commands.CommandNotFound, commands.NotOwner)
def setup(bot: TTSBotPremium):
=======
def setup(bot: TTSBot):
>>>>>>> 5657f16b
    cog = ErrorEvents(bot)

    bot.add_cog(cog)
    bot.on_error = cog.on_error

class ErrorEvents(utils.CommonCog):
    async def send_error(
        self, ctx: utils.TypedContext, error: str,
        fix: str = "get in contact with us via the support server for help",
    ) -> Optional[discord.Message]:

        if ctx.guild:
            ctx = cast(utils.TypedGuildContext, ctx)
            permissions = ctx.bot_permissions()

            if not permissions.send_messages:
                return

            if not permissions.embed_links:
                return await ctx.reply(
                    "An Error Occurred! Please give me embed links permissions so I can tell you more!",
                    ephemeral=True
                )

        error_embed = discord.Embed(
            title="An Error Occurred!",
            colour=discord.Colour.from_rgb(255, 0, 0),
            description=f"Sorry but {error}, to fix this, please {fix}!"
        ).set_author(
            name=ctx.author.display_name,
            icon_url=ctx.author.avatar.url
        ).set_footer(
            text="Support Server: https://discord.gg/zWPWwQC"
        )

        return await ctx.reply(embed=error_embed, ephemeral=True)


    async def on_error(self, event_method: str, error: Optional[BaseException] = None, *targs: Any, **_):
        info = "No Info"
        args = list(targs)
        event = event_method

        if isinstance(error, BaseException):
            etype, value, tb = type(error), error, error.__traceback__
        else:
            args.insert(0, error)
            etype, value, tb = exc_info()

        if event == "on_message":
            message: discord.Message = args[0]

            if message.guild is None:
                info = f"DM support | Sent by {message.author}"
            else:
                info = f"General TTS | Sent by {message.author} in {message.guild} | {message.guild.id}"

        elif event in {"on_guild_join", "on_guild_remove"}:
            guild: discord.Guild = args[0]
            info = f"Guild = {guild} | {guild.id}"

        cluster_info = None
        if self.bot.cluster_id is not None:
            cluster_info = f"Cluster ID {self.bot.cluster_id} | Shards {self.bot.shard_ids}"

        error_message = f"Event: `{event}`\nInfo: `{info}`\nCluster Info: `{cluster_info}`"
        formatted_err = f"```{''.join(format_exception(etype, value, tb))}```"

        await self.bot.channels["errors"].send(f"{error_message} {formatted_err}")

    @commands.Cog.listener()
    async def on_command_error(self, ctx: utils.TypedContext, error: commands.CommandError):
        command = f"`{ctx.prefix}{ctx.command}`"
        error = getattr(error, "original", error)

        if isinstance(error, commands.CommandNotFound):
            return
        elif isinstance(error, commands.NotOwner):
            if ctx.interaction:
                await ctx.send("You do not have permission to run this command!")

        elif isinstance(error, commands.UserInputError):
            error_name = type(error).__name__
            fix = f"check out `{ctx.prefix}help {ctx.command}`"

            if error_name.endswith("NotFound"):
                reason = f"I cannot convert `{error.argument.replace('`', '')}` into a {error_name.replace('NotFound', '').lower()}" # type: ignore
            elif isinstance(error, commands.BadBoolArgument):
                reason = f"I cannot convert `{error.argument.replace('`', '')}` to True/False"
            elif isinstance(error, commands.BadUnionArgument):
                types = [converter.__name__.replace("Converter", "") for converter in error.converters]
                reason = f"I cannot convert your argument into {' or '.join(types)}"
            elif isinstance(error, commands.ArgumentParsingError):
                reason = "I cannot parse your message into multiple arguments"
                fix = "try removing quote marks or adding some in"
            else:
                reason = "you typed the command wrong"

            await self.send_error(ctx, reason, fix)

        elif isinstance(error, commands.CommandOnCooldown):
            cooldown_error = await self.send_error(ctx,
                error=f"{command} is on cooldown",
                fix=f"try again in {error.retry_after:.1f} seconds"
            )

            if ctx.guild is not None and ctx.interaction is None:
                await asyncio.sleep(error.retry_after)
                ctx = cast(utils.TypedGuildContext, ctx)

                if cooldown_error:
                    await cooldown_error.delete()
                if ctx.bot_permissions().manage_messages:
                    await ctx.message.delete()

        elif isinstance(error, commands.NoPrivateMessage):
            await self.send_error(
                ctx, error=f"{command} cannot be used in private messages",
                fix=f"try running it on a server with {self.bot.user} in"
            )

        elif isinstance(error, commands.MissingPermissions):
            missing_perms = ", ".join(error.missing_permissions)
            await self.send_error(
                ctx, error="you cannot run this command",
                fix=f"ask for the following permissions: {missing_perms}"
            )

        elif isinstance(error, commands.BotMissingPermissions):
            missing_perms = ", ".join(error.missing_permissions)
            await self.send_error(ctx,
                error=f"I cannot run {command} as I am missing permissions",
                fix=f"give me {missing_perms}"
            )

        elif isinstance(error, commands.CheckFailure):
            await self.send_error(
                ctx, error="you ran this command in the wrong channel",
                fix=f"do {ctx.prefix}channel get the channel that has been setup"
            )

        elif isinstance(error, discord.errors.Forbidden):
            self.bot.logger.error(f"`discord.errors.Forbidden` caused by {ctx.message.content} sent by {ctx.author}")
            await self.send_error(
                ctx, error="I encountered an unknown permission error",
                fix="please give TTS Bot the required permissions"
            )

        elif isinstance(error, asyncio.TimeoutError):
            self.bot.logger.error(f"`asyncio.TimeoutError:` Unhandled in {ctx.command.qualified_name}")

        elif isinstance(error, commands.CheckFailure) and "global check" in str(error):
            return

        else:
            self.bot.create_task(self.send_error(ctx, error="an unknown error occured"))

            context_part = f"{ctx.author} caused an error with the message: {ctx.message.clean_content}"
            error_traceback = "".join(format_exception(type(error), error, error.__traceback__))
            full_error = f"{context_part}\n```{error_traceback}```"

            if len(full_error) < 2000:
                await self.bot.channels["errors"].send(full_error)
            else:
                await self.bot.channels["errors"].send(
                    file=discord.File(
                        StringIO(full_error), # type: ignore
                        filename="long error.txt"
                    )
                )

    @commands.Cog.listener()
    async def on_interaction_error(self,
        error: Exception,
        item: discord.ui.Item[utils.GenericView],
        interaction: discord.Interaction
    ) -> None:

        context_part = f"{interaction.user} caused an error on {item.__class__.__name__} with the interaction: {interaction}"
        error_traceback = "".join(format_exception(type(error), error, error.__traceback__))
        full_error = f"{context_part}\n```{error_traceback}```"
        await self.bot.channels["errors"].send(full_error)<|MERGE_RESOLUTION|>--- conflicted
+++ resolved
@@ -17,12 +17,7 @@
     from main import TTSBotPremium
 
 
-<<<<<<< HEAD
-IGNORED_ERRORS = (commands.CommandNotFound, commands.NotOwner)
 def setup(bot: TTSBotPremium):
-=======
-def setup(bot: TTSBot):
->>>>>>> 5657f16b
     cog = ErrorEvents(bot)
 
     bot.add_cog(cog)
