from __future__ import annotations

import asyncio
from sys import exc_info
from traceback import format_exception
from typing import TYPE_CHECKING, Any, Optional, cast

import discord
import psutil
from discord.ext import commands

import utils

if TYPE_CHECKING:
<<<<<<< HEAD
    from main import TTSBotPremium


def setup(bot: TTSBotPremium):
=======
    from main import TTSBot
    from player import TTSVoiceClient


BLANK = ("\u200B", "\u200B", True)
def setup(bot: TTSBot):
>>>>>>> 92e8d6fd
    cog = ErrorEvents(bot)

    bot.add_cog(cog)
    bot.on_error = cog.on_error

class ErrorEvents(utils.CommonCog):
    async def send_unhandled_msg(self,
        event: str,
        traceback: str,
        extra_fields: list[tuple[Any, Any, bool]],
        author_name: Optional[str] = None,
        icon_url: Optional[str] = None,
    ):
        error_webhook = self.bot.channels["errors"]
        row = await self.bot.pool.fetchrow("""
            UPDATE errors SET occurrences = occurrences + 1
            WHERE traceback = $1
            RETURNING *
        """, traceback)
        if row is not None:
            err_msg = await error_webhook.fetch_message(row["message_id"])
            err_msg.embeds[0].set_footer(text=f"This error has occurred {row['occurrences']} times!")
            return await err_msg.edit(embeds=err_msg.embeds)

        fields = [
            ("Event", event, True),
            ("Bot User", self.bot.user, True),
            BLANK, *extra_fields,
            ("Ram Usage", f"{psutil.virtual_memory().percent}%", True),
            ("Running Task Count", len(asyncio.all_tasks()),     True),
            ("Local Thread Count", psutil.Process().num_threads(), True),
        ]
        if self.bot.cluster_id is not None:
            fields.extend((
                ("Cluster ID", self.bot.cluster_id, True),
                ("Handling Shards", self.bot.shard_ids, True)
            ))

        error_msg = discord.Embed(title=traceback.split("\n")[-2][:256], colour=utils.RED)
        if author_name is not None:
            if icon_url is None:
                error_msg.set_author(name=author_name)
            else:
                error_msg.set_author(name=author_name, icon_url=icon_url)

        for name, value, inline in fields:
            value = value if value == "\u200B" else f"`{value}`"
            error_msg.add_field(name=name, value=value, inline=inline)

        view = utils.ShowTracebackView(f"```\n{traceback}```")
        err_msg = await error_webhook.send(embed=error_msg, view=view, wait=True)
        message_id = await self.bot.pool.fetchval("""
            INSERT INTO errors(traceback, message_id)
            VALUES($1, $2)

            ON CONFLICT (traceback)
            DO UPDATE SET occurrences = errors.occurrences + 1
            RETURNING errors.message_id
        """, traceback, err_msg.id)

        assert message_id is not None
        if message_id != err_msg.id:
            return await err_msg.delete()

        if self.bot.websocket is not None:
            ws_json = utils.data_to_ws_json("SEND", target="support", **{
                "c": "load_view",
                "a": {
                    "traceback": traceback,
                    "message_id": message_id
                }
            })
            await self.bot.websocket.send(ws_json)


    async def on_error(self, event_method: str, error: Optional[BaseException] = None, *targs: Any, **_):
        args = list(targs)
        if isinstance(error, BaseException):
            etype, value, tb = type(error), error, error.__traceback__
        else:
            args.insert(0, error)
            etype, value, tb = exc_info()

        if etype == BlockingIOError and "Resource temporarily unavailable" in str(value):
            self.bot.logger.error("BlockingIOError: Resource temporarily unavailable, killing everything!")
            return await self.bot.close(utils.KILL_EVERYTHING)

        icon_url: Optional[str] = None
        author_name: Optional[str] = None
        fields: list[tuple[Any, Any, bool]] = [] # name, value, inline

        if event_method == "on_message":
            message: utils.TypedMessage = args[0]
            if message.guild:
                fields.extend((
                    ("Guild Name", message.guild.name, True),
                    ("Guild ID", message.guild.id, True),
                ))

            fields.append(("Channel Type", type(message.channel).__name__, True))
            author_name, icon_url = str(message.author), message.author.display_avatar.url

        elif event_method in {"on_guild_join", "on_guild_remove"}:
            guild: discord.Guild = args[0]
            author_name, icon_url = guild.name, getattr(guild.icon, "url", None)

        elif event_method in {"play_audio", "fill_audio_buffer"}:
            vc: TTSVoiceClient = args[0]

            guild = vc.guild
            fields.append(("VC Repr", repr(vc), False))
            author_name, icon_url = guild.name, getattr(guild.icon, "url", None)

        await self.send_unhandled_msg(
            icon_url=icon_url,
            event=event_method,
            extra_fields=fields,
            author_name=author_name,
            traceback="".join(format_exception(etype, value, tb)),
        )

    @commands.Cog.listener()
    async def on_command_error(self, ctx: utils.TypedContext, error: commands.CommandError): # sourcery no-metrics skip
        command = f"`{ctx.prefix}{ctx.command}`"
        error = getattr(error, "original", error)

        if isinstance(error, commands.CommandNotFound):
            return
        elif isinstance(error, commands.NotOwner):
            if ctx.interaction:
                await ctx.send("You do not have permission to run this command!")

        elif isinstance(error, commands.UserInputError):
            error_name = type(error).__name__
            fix = f"check out `{ctx.prefix}help {ctx.command}`"

            if error_name.endswith("NotFound"):
                reason = f"I cannot convert `{error.argument.replace('`', '')}` into a {error_name.replace('NotFound', '').lower()}" # type: ignore
            elif isinstance(error, commands.BadBoolArgument):
                reason = f"I cannot convert `{error.argument.replace('`', '')}` to True/False"
            elif isinstance(error, commands.BadUnionArgument):
                types = [converter.__name__.replace("Converter", "") for converter in error.converters]
                reason = f"I cannot convert your argument into {' or '.join(types)}"
            elif isinstance(error, commands.ArgumentParsingError):
                reason = "I cannot parse your message into multiple arguments"
                fix = "try removing quote marks or adding some in"
            else:
                reason = "you typed the command wrong"

            await ctx.send_error(reason, fix)

        elif isinstance(error, commands.CommandOnCooldown):
            cooldown_error = await ctx.send_error(
                error=f"{command} is on cooldown",
                fix=f"try again in {error.retry_after:.1f} seconds"
            )

            if ctx.guild is not None and ctx.interaction is None:
                await asyncio.sleep(error.retry_after)
                ctx = cast(utils.TypedGuildContext, ctx)

                if cooldown_error:
                    await cooldown_error.delete()
                if ctx.bot_permissions().manage_messages:
                    await ctx.message.delete()

        elif isinstance(error, commands.NoPrivateMessage):
            await ctx.send_error(
                error=f"{command} cannot be used in private messages",
                fix=f"try running it on a server with {self.bot.user.name} in"
            )

        elif isinstance(error, commands.MissingPermissions):
            missing_perms = ", ".join(error.missing_permissions)
            await ctx.send_error(
                error="you cannot run this command",
                fix=f"ask for the following permissions: {missing_perms}"
            )

        elif isinstance(error, commands.BotMissingPermissions):
            await ctx.send_error(
                error=f"I cannot run {command} as I am missing permissions",
                fix=f"give me {', '.join(error.missing_permissions)}"
            )

        elif isinstance(error, commands.CheckFailure):
<<<<<<< HEAD
            if "global check" not in str(error):
                await self.send_error(
                    ctx, error="you ran this command in the wrong channel",
                    fix=f"do {ctx.prefix}channel get the channel that has been setup"
                )
=======
            await ctx.send_error(
                error="you ran this command in the wrong channel",
                fix=f"do {ctx.prefix}channel get the channel that has been setup"
            )
>>>>>>> 92e8d6fd

        elif isinstance(error, discord.errors.Forbidden):
            self.bot.logger.error(f"`discord.errors.Forbidden` caused by {ctx.message.content} sent by {ctx.author}")
            await ctx.send_error(
                error="I encountered an unknown permission error",
                fix="give TTS Bot the required permissions"
            )

        elif isinstance(error, asyncio.TimeoutError):
            self.bot.logger.error(f"`asyncio.TimeoutError:` Unhandled in {ctx.command.qualified_name}")

        else:
            traceback = "".join(format_exception(type(error), error, error.__traceback__))
            fields = [
                ("Command", ctx.command.qualified_name, True),
                ("Slash Command", ctx.interaction is not None, True),
            ]

            channel = ("Channel Type", type(ctx.channel).__name__, True)
            if ctx.guild is not None:
                fields.extend((
                    BLANK,
                    ("Guild Name", ctx.guild.name, True),
                    ("Guild ID", ctx.guild.id, True),
                    channel
                ))
            else:
                fields.append(channel)

            await asyncio.gather(
                ctx.send_error( error="an unknown error occured"),
                self.send_unhandled_msg(
                    event="command",
                    extra_fields=fields,
                    traceback=traceback,
                    author_name=str(ctx.author),
                    icon_url=ctx.author.display_avatar.url,
                )
            )<|MERGE_RESOLUTION|>--- conflicted
+++ resolved
@@ -12,19 +12,12 @@
 import utils
 
 if TYPE_CHECKING:
-<<<<<<< HEAD
     from main import TTSBotPremium
-
-
+    from player import TTSVoiceClient
+
+
+BLANK = ("\u200B", "\u200B", True)
 def setup(bot: TTSBotPremium):
-=======
-    from main import TTSBot
-    from player import TTSVoiceClient
-
-
-BLANK = ("\u200B", "\u200B", True)
-def setup(bot: TTSBot):
->>>>>>> 92e8d6fd
     cog = ErrorEvents(bot)
 
     bot.add_cog(cog)
@@ -211,18 +204,11 @@
             )
 
         elif isinstance(error, commands.CheckFailure):
-<<<<<<< HEAD
             if "global check" not in str(error):
-                await self.send_error(
-                    ctx, error="you ran this command in the wrong channel",
+                await ctx.send_error(
+                    error="you ran this command in the wrong channel",
                     fix=f"do {ctx.prefix}channel get the channel that has been setup"
                 )
-=======
-            await ctx.send_error(
-                error="you ran this command in the wrong channel",
-                fix=f"do {ctx.prefix}channel get the channel that has been setup"
-            )
->>>>>>> 92e8d6fd
 
         elif isinstance(error, discord.errors.Forbidden):
             self.bot.logger.error(f"`discord.errors.Forbidden` caused by {ctx.message.content} sent by {ctx.author}")
