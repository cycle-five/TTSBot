from __future__ import annotations

from os import listdir, remove
from typing import TYPE_CHECKING

from discord.ext import tasks

<<<<<<< HEAD
from utils import basic
from utils.decos import handle_errors
=======
import utils
>>>>>>> 8083c501


if TYPE_CHECKING:
    from main import TTSBot


def setup(bot: TTSBot):
    bot.add_cog(loops(bot))

class loops(utils.CommonCog):
    def __init__(self, *args, **kwargs):
        super().__init__(*args, **kwargs)
        self.cache_cleanup.start()

    def cog_unload(self):
        self.cache_cleanup.cancel()

    @tasks.loop(seconds=60)
<<<<<<< HEAD
    @handle_errors
    async def cache_cleanup(self):
        cache_size = basic.get_size("cache")
=======
    @utils.decos.handle_errors
    async def cache_cleanup(self):
        cache_size = utils.get_size("cache")
>>>>>>> 8083c501
        if cache_size >= 2000000000:
            cache_folder = listdir("cache")
            cache_folder.sort(reverse=False, key=lambda x: int(''.join(filter(str.isdigit, x))))
            cache_folder = cache_folder[:1000]
<<<<<<< HEAD

            for file in cache_folder:
                remove(f"cache/{file}")

=======

            for file in cache_folder:
                remove(f"cache/{file}")

>>>>>>> 8083c501
            await self.bot.cache.bulk_remove(int(cache_file[:-8]) for cache_file in cache_folder)

    @cache_cleanup.before_loop # type: ignore
    async def before_loops(self):
        await self.bot.wait_until_ready()<|MERGE_RESOLUTION|>--- conflicted
+++ resolved
@@ -5,19 +5,14 @@
 
 from discord.ext import tasks
 
-<<<<<<< HEAD
-from utils import basic
-from utils.decos import handle_errors
-=======
 import utils
->>>>>>> 8083c501
 
 
 if TYPE_CHECKING:
-    from main import TTSBot
+    from main import TTSBotPremium
 
 
-def setup(bot: TTSBot):
+def setup(bot: TTSBotPremium):
     bot.add_cog(loops(bot))
 
 class loops(utils.CommonCog):
@@ -29,30 +24,17 @@
         self.cache_cleanup.cancel()
 
     @tasks.loop(seconds=60)
-<<<<<<< HEAD
-    @handle_errors
-    async def cache_cleanup(self):
-        cache_size = basic.get_size("cache")
-=======
     @utils.decos.handle_errors
     async def cache_cleanup(self):
         cache_size = utils.get_size("cache")
->>>>>>> 8083c501
         if cache_size >= 2000000000:
             cache_folder = listdir("cache")
             cache_folder.sort(reverse=False, key=lambda x: int(''.join(filter(str.isdigit, x))))
             cache_folder = cache_folder[:1000]
-<<<<<<< HEAD
 
             for file in cache_folder:
                 remove(f"cache/{file}")
 
-=======
-
-            for file in cache_folder:
-                remove(f"cache/{file}")
-
->>>>>>> 8083c501
             await self.bot.cache.bulk_remove(int(cache_file[:-8]) for cache_file in cache_folder)
 
     @cache_cleanup.before_loop # type: ignore
