--- conflicted
+++ resolved
@@ -91,13 +91,8 @@
             title=f"Welcome to {self.bot.user.name}!",
             description=WELCOME_MESSAGE.format(guild=guild, prefix=settings["prefix"])
         ).set_footer(
-<<<<<<< HEAD
             text="Support Server: https://discord.gg/zWPWwQC | Bot Invite: Ask Gnome!#6669"
-        ).set_author(name=str(owner), icon_url=owner.avatar.url)
-=======
-            text="Support Server: https://discord.gg/zWPWwQC | Bot Invite: https://bit.ly/TTSBot"
         ).set_author(name=str(owner), icon_url=owner.display_avatar.url)
->>>>>>> 92e8d6fd
 
         try: await owner.send(embed=embed)
         except discord.errors.HTTPException: pass
@@ -112,58 +107,7 @@
 
     @commands.Cog.listener()
     async def on_guild_remove(self, guild: discord.Guild):
-<<<<<<< HEAD
-        await asyncio.gather(
-            self.bot.settings.remove(guild),
-            self.bot.channels["servers"].send(f"Just got kicked from {guild}. I am now in {len(self.bot.guilds)} servers")
-        )
-
-
-    # IPC events that have been plugged into bot.dispatch
-    @commands.Cog.listener()
-    async def on_websocket_msg(self, msg: str):
-        self.bot.logger.debug(f"Recieved Websocket message: {msg}")
-
-    @commands.Cog.listener()
-    async def on_close(self):
-        await self.bot.close(utils.KILL_EVERYTHING)
-
-    @commands.Cog.listener()
-    async def on_restart(self):
-        await self.bot.close(utils.RESTART_CLUSTER)
-
-    @commands.Cog.listener()
-    async def on_reload(self, cog: str):
-        self.bot.reload_extension(cog)
-
-    @commands.Cog.listener()
-    async def on_change_log_level(self, level: str):
-        level = level.upper()
-        self.bot.logger.setLevel(level)
-        for handler in self.bot.logger.handlers:
-            handler.setLevel(level)
-
-    @commands.Cog.listener()
-    async def on_request(self, info: List[str], nonce: str, *_):
-        data = {to_get: data_lookup[to_get](self.bot) for to_get in info}
-        wsjson = utils.data_to_ws_json("RESPONSE", target=nonce, **data)
-
-        await self.bot.websocket.send(wsjson) # type: ignore
-
-    @commands.Cog.listener()
-    async def on_ofs_add(self, owner_id: int):
-        support_server: discord.Guild = self.bot.get_support_server() # type: ignore
-        role = support_server.get_role(703307566654160969)
-        if not role:
-            return
-
-        try:
-            owner_member = await support_server.fetch_member(owner_id)
-        except discord.HTTPException:
-            return
-=======
         if guild.id in self.bot.settings:
             del self.bot.settings[guild.id]
->>>>>>> 92e8d6fd
 
         await self.bot.channels["servers"].send(f"Just got kicked from {guild}. I am now in {len(self.bot.guilds)} servers")