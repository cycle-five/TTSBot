--- conflicted
+++ resolved
@@ -4,19 +4,11 @@
 from io import BytesIO
 from shlex import split
 from subprocess import PIPE, Popen
-<<<<<<< HEAD
 from typing import TYPE_CHECKING, Any, Optional, Tuple, Union
-=======
-from typing import TYPE_CHECKING, Any, Optional, Tuple, cast
->>>>>>> 5657f16b
 
 import discord
 from discord.ext import tasks
 from discord.opus import Encoder
-<<<<<<< HEAD
-from pydub import AudioSegment
-=======
->>>>>>> 5657f16b
 
 import utils
 
@@ -77,16 +69,9 @@
         self._process = None
 
 
-<<<<<<< HEAD
-_AudioData = Tuple[bytes, Union[int, float]]
 _MessageQueue = Tuple[str, Tuple[str, str]]
-class TTSVoicePlayer(discord.VoiceClient):
+class TTSVoicePlayer(discord.VoiceClient, utils.TTSAudioMaker):
     bot: TTSBotPremium
-=======
-_MessageQueue = Tuple[str, str]
-class TTSVoicePlayer(discord.VoiceClient, utils.TTSAudioMaker):
-    bot: TTSBot
->>>>>>> 5657f16b
     guild: discord.Guild
     channel: utils.VoiceChannel
 
@@ -119,13 +104,7 @@
         self.fill_audio_buffer.cancel()
         self.play_audio.cancel()
 
-<<<<<<< HEAD
     async def queue(self, text: str, lang: Tuple[str, str], max_length: int = 30) -> None:
-=======
-
-    async def queue(self, text: str, lang: str, linked_channel: int, prefix: str, max_length: int = 30) -> None:
-        self.prefix = prefix
->>>>>>> 5657f16b
         self.max_length = max_length
 
         await self.message_queue.put((text, lang))
@@ -166,17 +145,12 @@
     @utils.decos.handle_errors
     async def fill_audio_buffer(self):
         text, lang = await self.message_queue.get()
-<<<<<<< HEAD
-        ret_values = await self.get_tts(text, lang)
-=======
-        lang = lang.split("-")[0]
 
         try:
             audio, length = await self.get_tts(text, lang, self.max_length)
         except asyncio.TimeoutError:
             error = f"`{self.guild.id}`'s `{len(text)}` character long message was cancelled!"
             return self.bot.logger.error(error)
->>>>>>> 5657f16b
 
         if audio is None or length is None:
             return
@@ -184,85 +158,6 @@
         await self.audio_buffer.put((audio, length))
         if not self.play_audio.is_running():
             self.play_audio.start()
-
-<<<<<<< HEAD
-
-    async def get_tts(self, text: str, lang: Tuple[str, str]) -> Tuple[bytes, float]:
-        ogg = await self.bot.cache.get(text, *lang)
-        if not ogg:
-            ogg = await self.bot.gtts.get(text, voice_lang=lang)
-            await self.bot.cache.set(text, *lang, ogg)
-=======
-    async def get_gtts(self, text: str, lang: str):
-        try:
-            return await super().get_gtts(text, lang)
-        except asyncgTTS.RatelimitException:
-            if self.bot.blocked:
-                return
-
-            self.bot.blocked = True
-            if await self.bot.check_gtts() is not True:
-                self.bot.create_task(self._handle_rl())
-            else:
-                self.bot.blocked = False
-
-            return (await self.get_tts(text, lang, self.max_length))[0]
-        except asyncgTTS.easygttsException as error:
-            error_message = str(error)
-            response_code = error_message[:3]
-            if response_code in {"400", "500"}:
-                return
-
-            raise
-
-    # easygTTS -> espeak handling
-    async def _handle_rl(self):
-        self.bot.logger.warning("Swapping to espeak")
-
-        self.bot.create_task(self._handle_rl_reset())
-        if not self.bot.sent_fallback:
-            self.bot.sent_fallback = True
-
-            await asyncio.gather(*(
-                vc._send_fallback() for vc in self.bot.voice_clients
-            ))
-            self.bot.logger.info("Fallback/RL messages have been sent.")
-
-    async def _handle_rl_reset(self):
-        await asyncio.sleep(3601)
-        while True:
-            ret = await self.bot.check_gtts()
-            if ret:
-                break
-            elif isinstance(ret, Exception):
-                self.bot.logger.warning("**Failed to connect to easygTTS for unknown reason.**")
-            else:
-                self.bot.logger.info("**Rate limit still in place, waiting another hour.**")
-
-            await asyncio.sleep(3601)
-
-        self.bot.logger.info("**Swapping back to easygTTS**")
-        self.bot.blocked = False
-
-    @utils.decos.handle_errors
-    async def _send_fallback(self):
-        guild = self.guild
-        if not guild or guild.unavailable:
-            return
-
-        channel = cast(discord.TextChannel, guild.get_channel(self.linked_channel))
-        if not channel:
-            return
-
-        permissions = channel.permissions_for(guild.me)
-        if permissions.send_messages and permissions.embed_links:
-            await channel.send(embed=await self._get_embed())
-
-    async def _get_embed(self):
-        prefix = self.prefix or (await self.bot.settings.get(self.guild, ["prefix"]))[0]
->>>>>>> 5657f16b
-
-        return ogg, await self.get_duration(ogg)
 
 
     # Helper functions
