from __future__ import annotations

import asyncio
import dataclasses
from collections import defaultdict
from typing import (TYPE_CHECKING, Any, Generic, Iterable, Literal, Optional, Tuple,
                    TypeVar, Union, cast)

from discord.ext import tasks
from sql_athame import sql

import utils

<<<<<<< HEAD
    from main import TTSBotPremium
=======
if TYPE_CHECKING:
    from main import TTSBot
    from sql_athame.base import SQLFormatter
>>>>>>> 92e8d6fd

    sql: SQLFormatter
    del SQLFormatter

<<<<<<< HEAD
def setup(bot: TTSBotPremium):
    bot.settings = GeneralSettings(bot)
    bot.userinfo = UserInfoHandler(bot)
    bot.nicknames = NicknameHandler(bot)
=======
>>>>>>> 92e8d6fd

_T = TypeVar("_T")
_DK = TypeVar("_DK")
_CACHE_ITEM = dict[Literal[
    "channel", "xsaid", "bot_ignore", "auto_join",
    "msg_length", "repeated_chars", "prefix",
    "blocked", "lang", "name", "default_lang"
], Any]

<<<<<<< HEAD
_DK = Union[int, Tuple[int, ...]]
class CacheWriter:
    def __init__(self, db_handler: HandlesDB, *cache_id, broadcast: bool) -> None:
        self.handler = db_handler
        self.broadcast = broadcast
        self.websocket = db_handler.bot.websocket
        self.cache_id: _DK = cache_id if len(cache_id) > 1 else cache_id[0]

    async def __aenter__(self):
        self.handler._do_not_cache.append(self.cache_id)

    async def __aexit__(self, etype, error, tb):
        self.handler._cache.pop(self.cache_id, None)
        self.handler._do_not_cache.remove(self.cache_id)
        if error is not None or self.websocket is None or not self.broadcast:
            return

        await self.websocket.send(
            data_to_ws_json("SEND", target="*", **{
                "c": "invalidate_cache",
                "a": {"id": self.cache_id},
            })
        )

class HandlesDB:
    def __init__(self, bot: TTSBotPremium):
=======
@dataclasses.dataclass
class WriteTask:
    waiter: asyncio.Future[None] = dataclasses.field(default_factory=asyncio.Future)
    changes: _CACHE_ITEM = dataclasses.field(default_factory=dict)


def _unpack_id(identifer: Union[Iterable[_T], _T]) -> tuple[_T, ...]:
    return tuple(identifer) if isinstance(identifer, Iterable) else (identifer,)

def setup(bot: TTSBot):
    bot.settings, bot.userinfo, bot.nicknames = (
        TableHandler[int](bot,
            table_name="guilds", broadcast=True, pkey_columns=("guild_id",),
            select="SELECT * FROM guilds WHERE guild_id = $1",
            delete="DELETE FROM guilds WHERE guild_id = $1",
    ),  TableHandler[int](bot,
            table_name="userinfo", broadcast=False, pkey_columns=("user_id",),
            select="SELECT * FROM userinfo WHERE user_id = $1",
            delete="DELETE FROM userinfo WHERE user_id = $1",
    ),  TableHandler[tuple[int, int]](bot,
            table_name="nicknames", broadcast=False, pkey_columns=("guild_id", "user_id"),
            select="SELECT * from nicknames WHERE guild_id = $1 and user_id = $2",
            delete="DELETE FROM nicknames WHERE guild_id = $1 and user_id = $2",
    ))


class TableHandler(Generic[_DK]):
    def __init__(self, bot: TTSBot,
        broadcast: bool, select: str, delete: str,
        table_name: str, pkey_columns: tuple[str, ...]
    ):
>>>>>>> 92e8d6fd
        self.bot = bot
        self.pool = bot.pool

        self.broadcast = broadcast
        self.select_query = select
        self.delete_query = delete
        self.pkey_columns = tuple(sql(pkey) for pkey in pkey_columns)
        self.default_id = 0 if len(pkey_columns) == 1 else (0,) * len(pkey_columns)

        generic_insert_query = """
            INSERT INTO {}({{}})
            VALUES({{}})

            ON CONFLICT ({})
            {}
        """

        args = table_name, ", ".join(pkey_columns)
        self.multi_insert_query = generic_insert_query.format(*args, "DO UPDATE SET ({}) = ({})")
        self.single_insert_query = generic_insert_query.format(*args, "DO UPDATE SET {} = {}")
        self.ensure_row_query = generic_insert_query.format(*args, "DO NOTHING{}{}")

        self._not_fully_fetched: list[_DK] = []
        self._cache: dict[_DK, _CACHE_ITEM] = {}
        self.defaults: Optional[_CACHE_ITEM] = None
        self._write_tasks: defaultdict[_DK, WriteTask] = defaultdict(WriteTask)

        bot.add_listener(self.on_invalidate_cache)


    async def on_invalidate_cache(self, identifier: _DK):
        if isinstance(identifier, list):
            identifier = tuple(identifier) # type: ignore

        self._cache.pop(identifier, None) # type: ignore

    async def _fetch_defaults(self) -> _CACHE_ITEM:
        row = await self.bot.pool.fetchrow(self.select_query, *_unpack_id(self.default_id))
        assert row is not None

        row = dict(row)
        for column in self.pkey_columns:
            del row[list(column)[0]]

        self.defaults = cast(_CACHE_ITEM, row)
        return self.defaults

<<<<<<< HEAD
class GeneralSettings(HandlesDB):
    DEFAULT_SETTINGS: asyncio.Task[asyncpg.Record]
    def __init__(self, bot: TTSBotPremium, *args: Any, **kwargs: Any):
        super().__init__(bot, *args, **kwargs)
        self.DEFAULT_SETTINGS = asyncio.create_task( # type: ignore
            bot.pool.fetchrow("SELECT * FROM guilds WHERE guild_id = 0;")
        )
=======
>>>>>>> 92e8d6fd

    def __getitem__(self, identifer: _DK) -> _CACHE_ITEM:
        if identifer not in self._not_fully_fetched:
            return self._cache[identifer]

        raise KeyError

    def __setitem__(self, identifier: _DK, new_settings: _CACHE_ITEM):
        if identifier not in self._cache:
            self._cache[identifier] = {}
            self._not_fully_fetched.append(identifier)

        self._cache[identifier].update(new_settings)
        self._write_tasks[identifier].changes.update(new_settings)

        if not self.insert_writes.is_running():
            self.insert_writes.start()

    def __delitem__(self, identifier: _DK):
        del self._cache[identifier]
        self.bot.create_task(self.bot.pool.execute(
            self.delete_query, identifier
        ))

    def __contains__(self, identifier: _DK):
        return identifier not in self._not_fully_fetched and identifier in self._cache


    async def get(self, identifer: _DK) -> _CACHE_ITEM:
        try:
<<<<<<< HEAD
            return row[value] or default # type: ignore
        except (KeyError, TypeError):
            return default

    async def set(self, setting: str, user: User, value: Union[str, bool]) -> None:
        async with CacheWriter(self, user.id, broadcast=True):
            await self.pool.execute(f"""
                INSERT INTO userinfo(user_id, {setting})
                VALUES($1, $2)

                ON CONFLICT (user_id)
                DO UPDATE SET {setting} = EXCLUDED.{setting};""",
                user.id, value
            )
=======
            return self[identifer]
        except KeyError:
            return await self._fill_cache(identifer)

    async def set(self, identifer: _DK, new_settings: _CACHE_ITEM):
        self[identifer] = new_settings
        await self._write_tasks[identifer].waiter


    @tasks.loop(seconds=1)
    async def insert_writes(self):
        if not self._write_tasks:
            return self.insert_writes.cancel()

        return await asyncio.gather(*(
            self._insert_write(pending_id)
            for pending_id in self._write_tasks.keys()
        ))

>>>>>>> 92e8d6fd

    def _get_query(self, raw_id: _DK, task: WriteTask) -> Tuple[Any, ...]:
        no_id_settings = [sql(setting) for setting in task.changes.keys()]
        no_id_values = [sql("{}", value) for value in task.changes.values()]
        identifer = [sql("{}", identifer) for identifer in _unpack_id(raw_id)]

        settings = [*self.pkey_columns, *no_id_settings]
        values   = [*identifer, *no_id_values]

        amount_of_settings = len(no_id_settings)
        if amount_of_settings == 1:
            unformatted_query = self.single_insert_query
        elif amount_of_settings == 0:
            unformatted_query = self.ensure_row_query
        else:
            unformatted_query = self.multi_insert_query

        query = tuple(sql(
            unformatted_query,
            sql.list(settings), sql.list(values),
            sql.list(no_id_settings), sql.list(no_id_values)
        ))
        self.bot.logger.debug(f"query: {query}")
        return query

    async def _insert_write(self, raw_id: _DK):
        task = self._write_tasks.pop(raw_id)

        try:
            query = self._get_query(raw_id, task)
            await self.pool.execute(*query)
        except Exception as error:
            task.waiter.set_exception(error)
        else:
            task.waiter.set_result(None)

        if self.bot.websocket is not None and self.broadcast:
            await self.bot.websocket.send(
                utils.data_to_ws_json("SEND", target="*", **{
                    "c": "invalidate_cache",
                    "a": {"identifer": raw_id},
                })
            )


    async def _fill_cache(self, identifier: _DK) -> _CACHE_ITEM:
        record = await self.pool.fetchrow(self.select_query, *_unpack_id(identifier))
        if record is None:
            item = (self.defaults or await self._fetch_defaults()).copy()
        else:
            item = cast(_CACHE_ITEM, dict(record))
            for column in self.pkey_columns:
                del item[list(column)[0]]

        if identifier in self._not_fully_fetched:
            self._not_fully_fetched.remove(identifier)

        self._cache[identifier] = item
        return item<|MERGE_RESOLUTION|>--- conflicted
+++ resolved
@@ -11,61 +11,22 @@
 
 import utils
 
-<<<<<<< HEAD
+if TYPE_CHECKING:
     from main import TTSBotPremium
-=======
-if TYPE_CHECKING:
-    from main import TTSBot
     from sql_athame.base import SQLFormatter
->>>>>>> 92e8d6fd
 
     sql: SQLFormatter
     del SQLFormatter
 
-<<<<<<< HEAD
-def setup(bot: TTSBotPremium):
-    bot.settings = GeneralSettings(bot)
-    bot.userinfo = UserInfoHandler(bot)
-    bot.nicknames = NicknameHandler(bot)
-=======
->>>>>>> 92e8d6fd
 
 _T = TypeVar("_T")
 _DK = TypeVar("_DK")
 _CACHE_ITEM = dict[Literal[
-    "channel", "xsaid", "bot_ignore", "auto_join",
-    "msg_length", "repeated_chars", "prefix",
-    "blocked", "lang", "name", "default_lang"
+    "channel", "premium_user", "xsaid", "bot_ignore", "auto_join",
+    "to_translate", "formal", "msg_length", "repeated_chars", "prefix",
+    "default_lang", "target_lang", "blocked", "lang", "variant", "name",
 ], Any]
 
-<<<<<<< HEAD
-_DK = Union[int, Tuple[int, ...]]
-class CacheWriter:
-    def __init__(self, db_handler: HandlesDB, *cache_id, broadcast: bool) -> None:
-        self.handler = db_handler
-        self.broadcast = broadcast
-        self.websocket = db_handler.bot.websocket
-        self.cache_id: _DK = cache_id if len(cache_id) > 1 else cache_id[0]
-
-    async def __aenter__(self):
-        self.handler._do_not_cache.append(self.cache_id)
-
-    async def __aexit__(self, etype, error, tb):
-        self.handler._cache.pop(self.cache_id, None)
-        self.handler._do_not_cache.remove(self.cache_id)
-        if error is not None or self.websocket is None or not self.broadcast:
-            return
-
-        await self.websocket.send(
-            data_to_ws_json("SEND", target="*", **{
-                "c": "invalidate_cache",
-                "a": {"id": self.cache_id},
-            })
-        )
-
-class HandlesDB:
-    def __init__(self, bot: TTSBotPremium):
-=======
 @dataclasses.dataclass
 class WriteTask:
     waiter: asyncio.Future[None] = dataclasses.field(default_factory=asyncio.Future)
@@ -75,7 +36,7 @@
 def _unpack_id(identifer: Union[Iterable[_T], _T]) -> tuple[_T, ...]:
     return tuple(identifer) if isinstance(identifer, Iterable) else (identifer,)
 
-def setup(bot: TTSBot):
+def setup(bot: TTSBotPremium):
     bot.settings, bot.userinfo, bot.nicknames = (
         TableHandler[int](bot,
             table_name="guilds", broadcast=True, pkey_columns=("guild_id",),
@@ -93,11 +54,10 @@
 
 
 class TableHandler(Generic[_DK]):
-    def __init__(self, bot: TTSBot,
+    def __init__(self, bot: TTSBotPremium,
         broadcast: bool, select: str, delete: str,
         table_name: str, pkey_columns: tuple[str, ...]
     ):
->>>>>>> 92e8d6fd
         self.bot = bot
         self.pool = bot.pool
 
@@ -145,16 +105,6 @@
         self.defaults = cast(_CACHE_ITEM, row)
         return self.defaults
 
-<<<<<<< HEAD
-class GeneralSettings(HandlesDB):
-    DEFAULT_SETTINGS: asyncio.Task[asyncpg.Record]
-    def __init__(self, bot: TTSBotPremium, *args: Any, **kwargs: Any):
-        super().__init__(bot, *args, **kwargs)
-        self.DEFAULT_SETTINGS = asyncio.create_task( # type: ignore
-            bot.pool.fetchrow("SELECT * FROM guilds WHERE guild_id = 0;")
-        )
-=======
->>>>>>> 92e8d6fd
 
     def __getitem__(self, identifer: _DK) -> _CACHE_ITEM:
         if identifer not in self._not_fully_fetched:
@@ -185,22 +135,6 @@
 
     async def get(self, identifer: _DK) -> _CACHE_ITEM:
         try:
-<<<<<<< HEAD
-            return row[value] or default # type: ignore
-        except (KeyError, TypeError):
-            return default
-
-    async def set(self, setting: str, user: User, value: Union[str, bool]) -> None:
-        async with CacheWriter(self, user.id, broadcast=True):
-            await self.pool.execute(f"""
-                INSERT INTO userinfo(user_id, {setting})
-                VALUES($1, $2)
-
-                ON CONFLICT (user_id)
-                DO UPDATE SET {setting} = EXCLUDED.{setting};""",
-                user.id, value
-            )
-=======
             return self[identifer]
         except KeyError:
             return await self._fill_cache(identifer)
@@ -220,7 +154,6 @@
             for pending_id in self._write_tasks.keys()
         ))
 
->>>>>>> 92e8d6fd
 
     def _get_query(self, raw_id: _DK, task: WriteTask) -> Tuple[Any, ...]:
         no_id_settings = [sql(setting) for setting in task.changes.keys()]
