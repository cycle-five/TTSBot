--- conflicted
+++ resolved
@@ -180,8 +180,9 @@
             except HeaderNotFoundError:
                 return
 
-            # Discard if over 30 seconds
-            if file_length <= 30:
+            # Discard if over max length seconds
+            max_length = settings.limits.get(message.guild, "msg_length")
+            if file_length <= max_length:
                 temp_store_for_mp3.seek(0)
                 temp_store_for_mp3 = temp_store_for_mp3.read()
 
@@ -474,28 +475,13 @@
                         # Read language file
                         lang = setlangs.get(message.author)
 
-<<<<<<< HEAD
                         try:
                             await self.get_tts(message, saythis, lang)
                         except ValueError:
                             return print(f"Run out of attempts generating {saythis}.")
                         except AssertionError:
                             return print(f"Skipped {saythis}, apparently blank message.")
-=======
-                        temp_store_for_mp3 = BytesIO()
-                        try:  gTTS.gTTS(text=saythis, lang=lang).write_to_fp(temp_store_for_mp3)
-                        except AssertionError:  return
-                        except gTTS.tts.gTTSError:
-                            await message.channel.send(f"Ah! gTTS couldn't process {message.jump_url} for some reason, please try again later.")
-
-                        # Discard if over max length seconds
-                        temp_store_for_mp3.seek(0)
-                        max_length = settings.limits.get(message.guild, "msg_length")
-
-                        if not (int(MP3(temp_store_for_mp3).info.length) > max_length):
-                            self.bot.queue[message.guild.id][message.id] = temp_store_for_mp3
-                            del temp_store_for_mp3
->>>>>>> b8609441
+
 
                         # Queue, please don't touch this, it works somehow
                         while self.bot.playing[message.guild.id] != 0:
@@ -854,11 +840,7 @@
     @commands.command()
     async def tts(self, ctx):
         if ctx.message.content == f"{BOT_PREFIX}tts":
-<<<<<<< HEAD
             await ctx.send(f"You don't need to do `{BOT_PREFIX}tts`! {self.bot.user.mention} is made to TTS any message, and ignore messages starting with `{BOT_PREFIX}`!")
-=======
-            await ctx.send(f"You don't need to do `-tts`! {self.bot.user.mention} is made to TTS any message, and ignore messages starting with `-`!")
->>>>>>> b8609441
 
 class Settings(commands.Cog):
     def __init__(self, bot):
