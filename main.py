--- conflicted
+++ resolved
@@ -33,14 +33,8 @@
 
 
 async def prefix(bot: commands.AutoShardedBot, message: discord.Message) -> str:
-    """
-    gets the prefix for a guild based on the passed message object
-    """
-<<<<<<< HEAD
+    "Gets the prefix for a guild based on the passed message object"
     return await bot.settings.get(message.guild, "prefix") if message.guild else "p-"
-=======
-    return await bot.settings.get(message.guild, "prefix") if message.guild else "-"
->>>>>>> f3f6f1e5
 
 
 bot = commands.AutoShardedBot(
