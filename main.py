from __future__ import annotations

import asyncio
<<<<<<< HEAD
import json
import os
=======
import sys
>>>>>>> 79a4b40a
import traceback
from configparser import ConfigParser
from functools import partial
from os import listdir
from signal import SIGHUP, SIGINT, SIGTERM
from time import monotonic
<<<<<<< HEAD
from typing import Any, Awaitable, Callable, Coroutine, List, TYPE_CHECKING, Dict, Optional, Union, cast
=======
from typing import (TYPE_CHECKING, Any, Awaitable, Callable, Dict, List,
                    Optional, Union, cast)
>>>>>>> 79a4b40a

import aiohttp
import aioredis
import asyncgTTS
import asyncpg
import discord
from discord.ext import commands
import websockets

import automatic_update
import utils

print("Starting TTS Bot Premium!")
start_time = monotonic()

# Read config file
config = ConfigParser()
config.read("config.ini")

# Setup activity and intents for logging in
activity = discord.Activity(name=config["Activity"]["name"], type=getattr(discord.ActivityType, config["Activity"]["type"]))
intents = discord.Intents(voice_states=True, messages=True, guilds=True, members=True, reactions=True)
status = getattr(discord.Status, config["Activity"]["status"])

allowed_mentions = discord.AllowedMentions(everyone=False, roles=False)
cache_flags = discord.MemberCacheFlags(online=False, joined=False)

# Custom prefix support
async def prefix(bot: TTSBotPremium, message: discord.Message) -> str:
    "Gets the prefix for a guild based on the passed message object"
<<<<<<< HEAD
    return (await bot.settings.get(message.guild, ["prefix"]))[0] if message.guild else "p-"

async def premium_check(ctx: utils.TypedGuildContext):
    if not ctx.bot.patreon_role:
        return

    if not ctx.guild:
        return True

    if str(ctx.author.id) in ctx.bot.trusted:
        return True

    if str(ctx.command) in ("donate", "add_premium") or str(ctx.command).startswith(("jishaku"),):
        return True

    support_server = ctx.bot.get_support_server()
    if not support_server:
        return False

    if not support_server.chunked:
        await support_server.chunk(cache=True)

    premium_user_for_guild = ctx.bot.patreon_json.get(str(ctx.guild.id))
    if any(premium_user_for_guild == member.id for member in ctx.bot.patreon_role.members):
        return True

    print(f"{ctx.author} | {ctx.author.id} failed premium check in {ctx.guild.name} | {ctx.guild.id}")

    permissions = ctx.channel.permissions_for(ctx.guild.me) # type: ignore
    if permissions.send_messages:
        main_msg = f"Hey! This server isn't premium! Please purchase TTS Bot Premium via Patreon! (`{ctx.prefix}donate`)"
        footer_msg = "If this is an error, please contact Gnome!#6669."

        if permissions.embed_links:
            embed = discord.Embed(
                title="TTS Bot Premium",
                description=main_msg,
            )
            embed.set_footer(text=footer_msg)
            embed.set_thumbnail(url=str(ctx.bot.user.avatar_url))

            await ctx.send(embed=embed)
        else:
            await ctx.send(f"{main_msg}\n*{footer_msg}*")

Pool = asyncpg.Pool[asyncpg.Record] if TYPE_CHECKING else asyncpg.Pool
class TTSBotPremium(commands.AutoShardedBot):
=======
    if message.guild:
        return (await bot.settings.get(message.guild, ["prefix"]))[0]

    return "-"

Pool = asyncpg.Pool[asyncpg.Record] if TYPE_CHECKING else asyncpg.Pool
class TTSBot(commands.AutoShardedBot):
>>>>>>> 79a4b40a
    if TYPE_CHECKING:
        from extensions import cache_handler, database_handler
        from player import TTSVoicePlayer

        settings: database_handler.GeneralSettings
        userinfo: database_handler.UserInfoHandler
        nicknames: database_handler.NicknameHandler
        cache: cache_handler.CacheHandler

        command_prefix: Callable[[TTSBotPremium, discord.Message], Coroutine[Any, Any, str]]
        voice_clients: List[TTSVoicePlayer]
<<<<<<< HEAD
        patreon_json: Dict[str, int]
        analytics_buffer: utils.SafeDict
        cache_db: aioredis.Redis
        gtts: asyncgTTS.asyncgTTS
        pool: Pool

        conn: asyncpg.pool.PoolConnectionProxy # temporary conn for updates
=======
        analytics_buffer: utils.SafeDict
        cache_db: aioredis.Redis
        gtts: asyncgTTS.easygTTS
        status_code: int
        blocked: bool # Handles if to be on gtts or espeak
        pool: Pool
>>>>>>> 79a4b40a

        conn: asyncpg.pool.PoolConnectionProxy
        del cache_handler, database_handler, TTSVoicePlayer

<<<<<<< HEAD
    def __init__(self, config: ConfigParser, session: aiohttp.ClientSession, *args, **kwargs):
=======
    def __init__(self,
        config: ConfigParser,
        session: aiohttp.ClientSession,
        cluster_id: int = None,
    *args, **kwargs):
>>>>>>> 79a4b40a
        self.config = config
        self.websocket = None
        self.session = session
<<<<<<< HEAD
        self.channels: Dict[str, discord.Webhook] = {}

        self.trusted = config["Main"]["trusted_ids"].strip("[]'").split(", ")

        with open("patreon_users.json") as f:
            self.patreon_json = json.load(f)
=======
        self.sent_fallback = False
        self.cluster_id = cluster_id
        self.channels: Dict[str, discord.Webhook] = {}

        self.status_code = utils.RESTART_CLUSTER
        self.trusted = config["Main"]["trusted_ids"].strip("[]'").split(", ")
>>>>>>> 79a4b40a

        super().__init__(*args, **kwargs)


<<<<<<< HEAD
    def get_support_server(self) -> Optional[discord.Guild]:
        return self.get_guild(int(self.config["Main"]["main_server"]))

    @property
    def invite_channel(self) -> Optional[discord.TextChannel]:
        support_server = self.get_support_server()
        return support_server.get_channel(835224660458864670) if support_server else None # type: ignore

    @property
    def patreon_role(self) -> Optional[discord.Role]:
        support_server = self.get_support_server()
        if not support_server:
            return

        return discord.utils.get(support_server.roles, name="Patreon!")

    @property
    def avatar_url(self) -> str:
        return str(self.user.avatar_url) if self.user else ""

    def log(self, event: str) -> None:
        self.analytics_buffer.add(event)

=======
    @property
    def avatar_url(self) -> str:
        return str(self.user.avatar_url) if self.user else ""

    def log(self, event: str) -> None:
        self.analytics_buffer.add(event)

    def get_support_server(self) -> Optional[discord.Guild]:
        return self.get_guild(int(self.config["Main"]["main_server"]))

>>>>>>> 79a4b40a
    def load_extensions(self, folder: str):
        filered_exts = filter(lambda e: e.endswith(".py"), listdir(folder))
        for ext in filered_exts:
            self.load_extension(f"{folder}.{ext[:-3]}")
<<<<<<< HEAD
=======

    def create_websocket(self) -> Awaitable[websockets.WebSocketClientProtocol]:
        host = self.config["Clustering"].get("websocket_host", "localhost")
        port = self.config["Clustering"].get("websocket_port", "8765")
>>>>>>> 79a4b40a

        uri = f"ws://{host}:{port}/{self.cluster_id}"
        return websockets.connect(uri)


    async def get_invite_channel(self) -> Optional[discord.TextChannel]:
        channel_id = 694127922801410119
        support_server = self.get_support_server()
        if support_server is None:
            return await self.fetch_channel(channel_id) # type: ignore
        else:
            return support_server.get_channel(channel_id) # type: ignore

    def add_check(self, *args, **kwargs):
        super().add_check(*args, **kwargs)
        return self

    async def user_from_dm(self, dm_name: str) -> Optional[discord.User]:
        match = utils.ID_IN_BRACKETS_REGEX.search(dm_name)
        if not match:
            return

        real_user_id = int(match.group(1))
        try:
            return await self.fetch_user(real_user_id)
        except commands.UserNotFound:
            return


    def add_check(self, *args, **kwargs):
        super().add_check(*args, **kwargs)
        return self

    async def process_commands(self, message: discord.Message) -> None:
        if message.author.bot:
            return

        ctx_class = utils.TypedGuildContext if message.guild else utils.TypedContext
        ctx = await self.get_context(message=message, cls=ctx_class)

        await self.invoke(ctx)

<<<<<<< HEAD
    async def wait_until_ready(self, *args: Any, **kwargs: Any) -> None:
        return await super().wait_until_ready()

    async def start(self, token: str, *args: None, **kwargs: bool):
=======
    async def wait_until_ready(self, *_: Any, **__: Any) -> None:
        return await super().wait_until_ready()

    def close(self, status_code: Optional[int] = None) -> Awaitable[None]:
        if status_code is not None:
            self.status_code = status_code
            self.logger.debug(f"Shutting down with status code {status_code}")

        return super().close()

    async def start(self, token: str, **kwargs):
>>>>>>> 79a4b40a
        "Get everything ready in async env"
        cache_info = self.config["Redis Info"]
        db_info = self.config["PostgreSQL Info"]

<<<<<<< HEAD
        gcp_creds = os.getenv("GOOGLE_APPLICATION_CREDENTIALS")
        if not gcp_creds:
            raise asyncgTTS.AuthorizationException("GOOGLE_APPLICATION_CREDENTIALS is not set or empty!")

        self.cache_db = aioredis.from_url(**cache_info)
        self.pool, self.gtts = await asyncio.gather(
            cast(Awaitable[Pool], asyncpg.create_pool(**db_info)),
            asyncgTTS.setup(
                premium=True,
                session=self.session,
                service_account_json_location=gcp_creds
            ),
=======
        self.cache_db = aioredis.from_url(**cache_info)
        self.pool, self.gtts = await asyncio.gather(
            cast(Awaitable[Pool], asyncpg.create_pool(**db_info)),
            asyncgTTS.setup(premium=False, session=self.session),
>>>>>>> 79a4b40a
        )

        # Fill up bot.channels, as a load of webhooks
        for channel_name, webhook_url in self.config["Webhook URLs"].items():
            adapter = discord.AsyncWebhookAdapter(session=self.session)
            self.channels[channel_name] = discord.Webhook.from_url(
                url=webhook_url, adapter=adapter
            )

        # Load all of /cogs
        self.load_extensions("cogs")
        self.load_extensions("extensions")

        # Send starting message and actually start the bot
<<<<<<< HEAD
        await self.channels["logs"].send("Starting TTS Bot!")

        await automatic_update.do_normal_updates(self)
        await super().start(token, *args, **kwargs)
=======
        if self.shard_ids is not None:
            prefix = f"`[Cluster] [ID {self.cluster_id}] [Shards {len(self.shard_ids)}]`: "
            kwargs["reconnect"] = False # allow cluster launcher to handle restarting
            self.websocket = await self.create_websocket()
        else:
            prefix = ""
            self.websocket = None

        self.logger = utils.setup_logging(
            aio=True, level=config["Main"]["log_level"],
            session=self.session, prefix=prefix
        )
        self.logger.info("Starting TTS Bot!")

        await automatic_update.do_normal_updates(self)
        await super().start(token, **kwargs)
>>>>>>> 79a4b40a


def get_error_string(e: BaseException) -> str:
    return f"{type(e).__name__}: {e}"

async def only_avaliable(ctx: utils.TypedContext):
    return not ctx.guild.unavailable if ctx.guild else True
<<<<<<< HEAD


async def main() -> None:
    async with aiohttp.ClientSession() as session:
        return await _real_main(session)

async def _real_main(session: aiohttp.ClientSession) -> None:
    bot = TTSBotPremium(
=======


async def on_ready(bot: TTSBot):
    await bot.wait_until_ready()
    bot.logger.info(f"Started and ready! Took `{monotonic() - start_time:.2f} seconds`")

async def main(*args, **kwargs) -> int:
    async with aiohttp.ClientSession() as session:
        return await _real_main(session, *args, **kwargs)

async def _real_main(
    session: aiohttp.ClientSession,
    cluster_id: Optional[int] = None,
    total_shard_count: Optional[int] = None,
    shards_to_handle: Optional[List[int]] = None,
) -> int:
    bot = TTSBot(
>>>>>>> 79a4b40a
        config=config,
        status=status,
        intents=intents,
        session=session,
<<<<<<< HEAD
=======
        max_messages=None,
>>>>>>> 79a4b40a
        help_command=None, # Replaced by FancyHelpCommand by FancyHelpCommandCog
        activity=activity,
        command_prefix=prefix,
        cluster_id=cluster_id,
        case_insensitive=True,
        shard_ids=shards_to_handle,
        shard_count=total_shard_count,
        chunk_guilds_at_startup=False,
<<<<<<< HEAD
        allowed_mentions=discord.AllowedMentions(everyone=False, roles=False)
    ).add_check(premium_check).add_check(only_avaliable)

    await automatic_update.do_early_updates(bot)
    try:
        print("\nLogging into Discord...")
        ready_task = asyncio.create_task(bot.wait_until_ready())
        bot_task = asyncio.create_task(bot.start(token=config["Main"]["Token"]))

        await automatic_update.do_early_updates(bot)
        done, _ = await asyncio.wait((bot_task, ready_task), return_when=asyncio.FIRST_COMPLETED)
        if bot_task in done:
            error = bot_task.exception()
            print("Bot shutdown before ready!")
            if error:
                traceback.print_exception(type(error), error, error.__traceback__)
            return
=======
        member_cache_flags=cache_flags,
        allowed_mentions=allowed_mentions,
    ).add_check(only_avaliable)

    def stop_bot_sync(sig: int, *args, **kwargs):
        bot.status_code = -sig
        bot.logger.warning(f"Recieved signal {sig} and shutting down.")

        bot.loop.create_task(bot.close())

    for sig in (SIGINT, SIGTERM, SIGHUP):
        bot.loop.add_signal_handler(sig, partial(stop_bot_sync, sig))

    await automatic_update.do_early_updates(bot)
    try:
        bot.loop.create_task(on_ready(bot))
        await bot.start(token=config["Main"]["Token"])
        return bot.status_code

    except Exception:
        traceback.print_exception(*sys.exc_info())
        return utils.DO_NOT_RESTART_CLUSTER
>>>>>>> 79a4b40a

    finally:
        if not bot.user:
            return utils.DO_NOT_RESTART_CLUSTER

<<<<<<< HEAD
        await bot.channels["logs"].send(f"{bot.user.mention} is shutting down.")
        await asyncio.wait_for(asyncio.gather(
            bot.pool.close(), bot.cache_db.close(), bot.close()
        ), timeout=5)

try:
    import uvloop
    uvloop.install()
except ModuleNotFoundError:
    print("Failed to import uvloop, performance may be reduced")
=======
        closing_coros = [bot.pool.close(), bot.cache_db.close(), bot.close()]
        if bot.websocket is not None:
            closing_coros.append(bot.websocket.close())

        bot.logger.info(f"{bot.user.mention} is shutting down.")
        await asyncio.wait_for(asyncio.gather(*closing_coros), timeout=5)
>>>>>>> 79a4b40a

try:
    import uvloop
    uvloop.install()
except ModuleNotFoundError:
    print("Failed to import uvloop, performance may be reduced")

if __name__ == "__main__":
    asyncio.run(main())<|MERGE_RESOLUTION|>--- conflicted
+++ resolved
@@ -1,32 +1,25 @@
 from __future__ import annotations
 
 import asyncio
-<<<<<<< HEAD
 import json
 import os
-=======
 import sys
->>>>>>> 79a4b40a
 import traceback
 from configparser import ConfigParser
 from functools import partial
 from os import listdir
 from signal import SIGHUP, SIGINT, SIGTERM
 from time import monotonic
-<<<<<<< HEAD
-from typing import Any, Awaitable, Callable, Coroutine, List, TYPE_CHECKING, Dict, Optional, Union, cast
-=======
-from typing import (TYPE_CHECKING, Any, Awaitable, Callable, Dict, List,
-                    Optional, Union, cast)
->>>>>>> 79a4b40a
+from typing import (Coroutine, TYPE_CHECKING, Any, Awaitable, Callable, Dict, List,
+                    Optional, cast)
 
 import aiohttp
 import aioredis
 import asyncgTTS
 import asyncpg
 import discord
+import websockets
 from discord.ext import commands
-import websockets
 
 import automatic_update
 import utils
@@ -49,8 +42,10 @@
 # Custom prefix support
 async def prefix(bot: TTSBotPremium, message: discord.Message) -> str:
     "Gets the prefix for a guild based on the passed message object"
-<<<<<<< HEAD
-    return (await bot.settings.get(message.guild, ["prefix"]))[0] if message.guild else "p-"
+    if message.guild:
+        return (await bot.settings.get(message.guild, ["prefix"]))[0]
+
+    return "p-"
 
 async def premium_check(ctx: utils.TypedGuildContext):
     if not ctx.bot.patreon_role:
@@ -97,15 +92,6 @@
 
 Pool = asyncpg.Pool[asyncpg.Record] if TYPE_CHECKING else asyncpg.Pool
 class TTSBotPremium(commands.AutoShardedBot):
-=======
-    if message.guild:
-        return (await bot.settings.get(message.guild, ["prefix"]))[0]
-
-    return "-"
-
-Pool = asyncpg.Pool[asyncpg.Record] if TYPE_CHECKING else asyncpg.Pool
-class TTSBot(commands.AutoShardedBot):
->>>>>>> 79a4b40a
     if TYPE_CHECKING:
         from extensions import cache_handler, database_handler
         from player import TTSVoicePlayer
@@ -117,7 +103,6 @@
 
         command_prefix: Callable[[TTSBotPremium, discord.Message], Coroutine[Any, Any, str]]
         voice_clients: List[TTSVoicePlayer]
-<<<<<<< HEAD
         patreon_json: Dict[str, int]
         analytics_buffer: utils.SafeDict
         cache_db: aioredis.Redis
@@ -125,52 +110,33 @@
         pool: Pool
 
         conn: asyncpg.pool.PoolConnectionProxy # temporary conn for updates
-=======
-        analytics_buffer: utils.SafeDict
-        cache_db: aioredis.Redis
-        gtts: asyncgTTS.easygTTS
-        status_code: int
-        blocked: bool # Handles if to be on gtts or espeak
-        pool: Pool
->>>>>>> 79a4b40a
 
         conn: asyncpg.pool.PoolConnectionProxy
         del cache_handler, database_handler, TTSVoicePlayer
 
-<<<<<<< HEAD
-    def __init__(self, config: ConfigParser, session: aiohttp.ClientSession, *args, **kwargs):
-=======
     def __init__(self,
         config: ConfigParser,
         session: aiohttp.ClientSession,
         cluster_id: int = None,
     *args, **kwargs):
->>>>>>> 79a4b40a
         self.config = config
         self.websocket = None
         self.session = session
-<<<<<<< HEAD
+        self.cluster_id = cluster_id
         self.channels: Dict[str, discord.Webhook] = {}
 
+        self.status_code = utils.RESTART_CLUSTER
         self.trusted = config["Main"]["trusted_ids"].strip("[]'").split(", ")
 
         with open("patreon_users.json") as f:
             self.patreon_json = json.load(f)
-=======
-        self.sent_fallback = False
-        self.cluster_id = cluster_id
-        self.channels: Dict[str, discord.Webhook] = {}
-
-        self.status_code = utils.RESTART_CLUSTER
-        self.trusted = config["Main"]["trusted_ids"].strip("[]'").split(", ")
->>>>>>> 79a4b40a
 
         super().__init__(*args, **kwargs)
 
 
-<<<<<<< HEAD
-    def get_support_server(self) -> Optional[discord.Guild]:
-        return self.get_guild(int(self.config["Main"]["main_server"]))
+    @property
+    def avatar_url(self) -> str:
+        return str(self.user.avatar_url) if self.user else ""
 
     @property
     def invite_channel(self) -> Optional[discord.TextChannel]:
@@ -185,36 +151,21 @@
 
         return discord.utils.get(support_server.roles, name="Patreon!")
 
-    @property
-    def avatar_url(self) -> str:
-        return str(self.user.avatar_url) if self.user else ""
 
     def log(self, event: str) -> None:
         self.analytics_buffer.add(event)
 
-=======
-    @property
-    def avatar_url(self) -> str:
-        return str(self.user.avatar_url) if self.user else ""
-
-    def log(self, event: str) -> None:
-        self.analytics_buffer.add(event)
-
     def get_support_server(self) -> Optional[discord.Guild]:
         return self.get_guild(int(self.config["Main"]["main_server"]))
 
->>>>>>> 79a4b40a
     def load_extensions(self, folder: str):
         filered_exts = filter(lambda e: e.endswith(".py"), listdir(folder))
         for ext in filered_exts:
             self.load_extension(f"{folder}.{ext[:-3]}")
-<<<<<<< HEAD
-=======
 
     def create_websocket(self) -> Awaitable[websockets.WebSocketClientProtocol]:
         host = self.config["Clustering"].get("websocket_host", "localhost")
         port = self.config["Clustering"].get("websocket_port", "8765")
->>>>>>> 79a4b40a
 
         uri = f"ws://{host}:{port}/{self.cluster_id}"
         return websockets.connect(uri)
@@ -228,10 +179,6 @@
         else:
             return support_server.get_channel(channel_id) # type: ignore
 
-    def add_check(self, *args, **kwargs):
-        super().add_check(*args, **kwargs)
-        return self
-
     async def user_from_dm(self, dm_name: str) -> Optional[discord.User]:
         match = utils.ID_IN_BRACKETS_REGEX.search(dm_name)
         if not match:
@@ -248,24 +195,6 @@
         super().add_check(*args, **kwargs)
         return self
 
-    async def process_commands(self, message: discord.Message) -> None:
-        if message.author.bot:
-            return
-
-        ctx_class = utils.TypedGuildContext if message.guild else utils.TypedContext
-        ctx = await self.get_context(message=message, cls=ctx_class)
-
-        await self.invoke(ctx)
-
-<<<<<<< HEAD
-    async def wait_until_ready(self, *args: Any, **kwargs: Any) -> None:
-        return await super().wait_until_ready()
-
-    async def start(self, token: str, *args: None, **kwargs: bool):
-=======
-    async def wait_until_ready(self, *_: Any, **__: Any) -> None:
-        return await super().wait_until_ready()
-
     def close(self, status_code: Optional[int] = None) -> Awaitable[None]:
         if status_code is not None:
             self.status_code = status_code
@@ -273,13 +202,23 @@
 
         return super().close()
 
+    async def wait_until_ready(self, *_: Any, **__: Any) -> None:
+        return await super().wait_until_ready()
+
+    async def process_commands(self, message: discord.Message) -> None:
+        if message.author.bot:
+            return
+
+        ctx_class = utils.TypedGuildContext if message.guild else utils.TypedContext
+        ctx = await self.get_context(message=message, cls=ctx_class)
+
+        await self.invoke(ctx)
+
     async def start(self, token: str, **kwargs):
->>>>>>> 79a4b40a
         "Get everything ready in async env"
         cache_info = self.config["Redis Info"]
         db_info = self.config["PostgreSQL Info"]
 
-<<<<<<< HEAD
         gcp_creds = os.getenv("GOOGLE_APPLICATION_CREDENTIALS")
         if not gcp_creds:
             raise asyncgTTS.AuthorizationException("GOOGLE_APPLICATION_CREDENTIALS is not set or empty!")
@@ -292,12 +231,6 @@
                 session=self.session,
                 service_account_json_location=gcp_creds
             ),
-=======
-        self.cache_db = aioredis.from_url(**cache_info)
-        self.pool, self.gtts = await asyncio.gather(
-            cast(Awaitable[Pool], asyncpg.create_pool(**db_info)),
-            asyncgTTS.setup(premium=False, session=self.session),
->>>>>>> 79a4b40a
         )
 
         # Fill up bot.channels, as a load of webhooks
@@ -312,12 +245,6 @@
         self.load_extensions("extensions")
 
         # Send starting message and actually start the bot
-<<<<<<< HEAD
-        await self.channels["logs"].send("Starting TTS Bot!")
-
-        await automatic_update.do_normal_updates(self)
-        await super().start(token, *args, **kwargs)
-=======
         if self.shard_ids is not None:
             prefix = f"`[Cluster] [ID {self.cluster_id}] [Shards {len(self.shard_ids)}]`: "
             kwargs["reconnect"] = False # allow cluster launcher to handle restarting
@@ -330,11 +257,10 @@
             aio=True, level=config["Main"]["log_level"],
             session=self.session, prefix=prefix
         )
-        self.logger.info("Starting TTS Bot!")
+        self.logger.info("Starting TTS Bot Premium!")
 
         await automatic_update.do_normal_updates(self)
         await super().start(token, **kwargs)
->>>>>>> 79a4b40a
 
 
 def get_error_string(e: BaseException) -> str:
@@ -342,19 +268,9 @@
 
 async def only_avaliable(ctx: utils.TypedContext):
     return not ctx.guild.unavailable if ctx.guild else True
-<<<<<<< HEAD
-
-
-async def main() -> None:
-    async with aiohttp.ClientSession() as session:
-        return await _real_main(session)
-
-async def _real_main(session: aiohttp.ClientSession) -> None:
-    bot = TTSBotPremium(
-=======
-
-
-async def on_ready(bot: TTSBot):
+
+
+async def on_ready(bot: TTSBotPremium):
     await bot.wait_until_ready()
     bot.logger.info(f"Started and ready! Took `{monotonic() - start_time:.2f} seconds`")
 
@@ -368,16 +284,12 @@
     total_shard_count: Optional[int] = None,
     shards_to_handle: Optional[List[int]] = None,
 ) -> int:
-    bot = TTSBot(
->>>>>>> 79a4b40a
+    bot = TTSBotPremium(
         config=config,
         status=status,
         intents=intents,
         session=session,
-<<<<<<< HEAD
-=======
         max_messages=None,
->>>>>>> 79a4b40a
         help_command=None, # Replaced by FancyHelpCommand by FancyHelpCommandCog
         activity=activity,
         command_prefix=prefix,
@@ -386,25 +298,6 @@
         shard_ids=shards_to_handle,
         shard_count=total_shard_count,
         chunk_guilds_at_startup=False,
-<<<<<<< HEAD
-        allowed_mentions=discord.AllowedMentions(everyone=False, roles=False)
-    ).add_check(premium_check).add_check(only_avaliable)
-
-    await automatic_update.do_early_updates(bot)
-    try:
-        print("\nLogging into Discord...")
-        ready_task = asyncio.create_task(bot.wait_until_ready())
-        bot_task = asyncio.create_task(bot.start(token=config["Main"]["Token"]))
-
-        await automatic_update.do_early_updates(bot)
-        done, _ = await asyncio.wait((bot_task, ready_task), return_when=asyncio.FIRST_COMPLETED)
-        if bot_task in done:
-            error = bot_task.exception()
-            print("Bot shutdown before ready!")
-            if error:
-                traceback.print_exception(type(error), error, error.__traceback__)
-            return
-=======
         member_cache_flags=cache_flags,
         allowed_mentions=allowed_mentions,
     ).add_check(only_avaliable)
@@ -427,37 +320,23 @@
     except Exception:
         traceback.print_exception(*sys.exc_info())
         return utils.DO_NOT_RESTART_CLUSTER
->>>>>>> 79a4b40a
 
     finally:
         if not bot.user:
             return utils.DO_NOT_RESTART_CLUSTER
 
-<<<<<<< HEAD
-        await bot.channels["logs"].send(f"{bot.user.mention} is shutting down.")
-        await asyncio.wait_for(asyncio.gather(
-            bot.pool.close(), bot.cache_db.close(), bot.close()
-        ), timeout=5)
+        closing_coros = [bot.pool.close(), bot.cache_db.close(), bot.close()]
+        if bot.websocket is not None:
+            closing_coros.append(bot.websocket.close())
+
+        bot.logger.info(f"{bot.user.mention} is shutting down.")
+        await asyncio.wait_for(asyncio.gather(*closing_coros), timeout=5)
 
 try:
     import uvloop
     uvloop.install()
 except ModuleNotFoundError:
     print("Failed to import uvloop, performance may be reduced")
-=======
-        closing_coros = [bot.pool.close(), bot.cache_db.close(), bot.close()]
-        if bot.websocket is not None:
-            closing_coros.append(bot.websocket.close())
-
-        bot.logger.info(f"{bot.user.mention} is shutting down.")
-        await asyncio.wait_for(asyncio.gather(*closing_coros), timeout=5)
->>>>>>> 79a4b40a
-
-try:
-    import uvloop
-    uvloop.install()
-except ModuleNotFoundError:
-    print("Failed to import uvloop, performance may be reduced")
 
 if __name__ == "__main__":
     asyncio.run(main())