--- conflicted
+++ resolved
@@ -1,15 +1,11 @@
 import re as _re
-<<<<<<< HEAD
 
 NETURAL_COLOUR = 0xcaa652
-=======
 
 KILL_EVERYTHING = 0
 RESTART_CLUSTER = 1
 DO_NOT_RESTART_CLUSTER = 2
 
-NETURAL_COLOUR = 0x3498db
->>>>>>> 79a4b40a
 _image_files = ("bmp", "gif", "ico", "png", "psd", "svg", "jpg")
 _audio_files = ("mid", "midi", "mp3", "ogg", "wav", "wma")
 _video_files = ("avi", "mp4", "wmv", "m4v", "mpg", "mpeg")
@@ -19,14 +15,9 @@
 _program_files = ("apk", "exe", "msi", "deb")
 _disk_images = ("dmg", "iso", "img", "ima")
 
-<<<<<<< HEAD
 TRANSLATION_URL = "https://api-free.deepl.com/v2"
-ANIMATED_EMOJI_REGEX = _re.compile(r"<a\:.+:\d+>")
-EMOJI_REGEX = _re.compile(r"<:.+:\d+\d+>")
-=======
 ID_IN_BRACKETS_REGEX = _re.compile(r"\((\d+)\)")
 EMOJI_REGEX = _re.compile(r"<(a?):(.+):(\d+)>")
->>>>>>> 79a4b40a
 
 _PRE_REGEX_REPLACEMENTS = {
     r"\|\|.*?\|\|": ". spoiler avoided.",
@@ -41,12 +32,8 @@
 OPTION_SEPERATORS = (
     ":small_orange_diamond:",
     ":small_blue_diamond:",
-<<<<<<< HEAD
     ":small_red_triangle:",
     ":star:",
-=======
-    ":small_red_triangle:"
->>>>>>> 79a4b40a
 )
 
 READABLE_TYPE = {
@@ -66,8 +53,6 @@
     "There are loads of customizable settings, check out -settings help",
 )
 
-<<<<<<< HEAD
-=======
 ACRONYMS = {
     "iirc": "if I recall correctly",
     "afaik": "as far as I know",
@@ -90,44 +75,6 @@
     "™️": "tm"
 }
 
-GTTS_ESPEAK_DICT = {
-    "af":"af",
-    "ar":"ar",
-    "cs":"cz",
-    "de":"de",
-    "en":"en",
-    "el":"gr",
-    "es":"es",
-    "et":"ee",
-    "fr":"fr",
-    "hi":"in",
-    "hr":"cr",
-    "hu":"hu",
-    "id":"id",
-    "is":"ic",
-    "it":"it",
-    "ja":"jp",
-    "ko":"hn",
-    "la":"la",
-    "nl":"nl",
-    "pl":"pl",
-    "pt":"pt",
-    "ro":"ro",
-    "sw":"sw",
-    "te":"tl",
-    "tr":"tr",
-    "uk":"en",
-    "en-us":"us",
-    "en-ca":"us",
-    "en-uk":"en",
-    "en-gb":"en",
-    "fr-ca":"fr",
-    "fr-fr":"fr",
-    "es-es":"es",
-    "es-us":"es"
-    }
-
->>>>>>> 79a4b40a
 GUILDS_CREATE = """
     CREATE TABLE guilds (
         guild_id       bigint     PRIMARY KEY,
@@ -135,7 +82,6 @@
         xsaid          bool       DEFAULT True,
         bot_ignore     bool       DEFAULT True,
         auto_join      bool       DEFAULT False,
-<<<<<<< HEAD
         to_translate   bool       DEFAULT False,
         formal         bool
         msg_length     smallint   DEFAULT 30,
@@ -143,23 +89,13 @@
         prefix         varchar(6) DEFAULT 'p-',
         default_lang   varchar(7),
         target_lang    varchar(5),
-=======
-        msg_length     smallint   DEFAULT 30,
-        repeated_chars smallint   DEFAULT 0,
-        prefix         varchar(6) DEFAULT '-',
-        default_lang   varchar(3)
->>>>>>> 79a4b40a
     );"""
 USERINFO_CREATE = """
     CREATE TABLE userinfo (
         user_id  bigint     PRIMARY KEY,
         blocked  bool       DEFAULT False,
-<<<<<<< HEAD
         lang     varchar(5),
         variant  varchar(1)
-=======
-        lang     varchar(4)
->>>>>>> 79a4b40a
     );"""
 NICKNAMES_CREATE = """
     CREATE TABLE nicknames (
