--- conflicted
+++ resolved
@@ -8,20 +8,9 @@
 RESTART_CLUSTER = 1
 DO_NOT_RESTART_CLUSTER = 2
 
-<<<<<<< HEAD
-NETURAL_COLOUR = 0xcaa652
-AUDIODATA = Tuple[bytes, Union[int, float]]
-TRANSLATION_URL = "https://api-free.deepl.com/v2"
-DEFAULT_AVATAR_URL = "https://cdn.discordapp.com/embed/avatars/{}.png"
-
-EMOJI_REGEX = _re.compile(r"<(a?):(.+):(\d+)>")
-ID_IN_BRACKETS_REGEX = _re.compile(r"\((\d+)\)")
-
-=======
 # Regexes
 EMOJI_REGEX = re.compile(r"<(a?):(.+):(\d+)>")
 ID_IN_BRACKETS_REGEX = re.compile(r"\((\d+)\)")
->>>>>>> 92e8d6fd
 _PRE_REGEX_REPLACEMENTS = {
     r"\|\|.*?\|\|": ". spoiler avoided.",
     r"```.*?```": ". code block.",
@@ -47,8 +36,9 @@
 
 
 # Everything else
-NETURAL_COLOUR = 0x3498db
+NETURAL_COLOUR = 0xcaa652
 RED = discord.Colour.from_rgb(255, 0, 0)
+TRANSLATION_URL = "https://api-free.deepl.com/v2"
 DEFAULT_AVATAR_URL = "https://cdn.discordapp.com/embed/avatars/{}.png"
 OPTION_SEPERATORS = (
     ":small_orange_diamond:",
@@ -117,7 +107,6 @@
         formal         bool
         msg_length     smallint   DEFAULT 30,
         repeated_chars smallint   DEFAULT 0,
-<<<<<<< HEAD
         prefix         varchar(6) DEFAULT 'p-',
         default_lang   varchar(7),
         target_lang    varchar(5),
@@ -125,21 +114,13 @@
         FOREIGN KEY         (premium_user)
         REFERENCES userinfo (user_id)
         ON DELETE CASCADE,
-=======
-        prefix         varchar(6) DEFAULT '-',
-        default_lang   varchar(5)
->>>>>>> 92e8d6fd
     );"""
 USERINFO_CREATE = """
     CREATE TABLE userinfo (
         user_id  bigint     PRIMARY KEY,
         blocked  bool       DEFAULT False,
-<<<<<<< HEAD
         lang     varchar(5),
         variant  varchar(1)
-=======
-        lang     varchar(5)
->>>>>>> 92e8d6fd
     );"""
 NICKNAMES_CREATE = """
     CREATE TABLE nicknames (
